--- conflicted
+++ resolved
@@ -74,13 +74,8 @@
       shell: bash
       run: |
         python scripts/windows_ci.py
-<<<<<<< HEAD
-        cmake -DCMAKE_BUILD_TYPE=Release -DCMAKE_GENERATOR_PLATFORM=x64 -DENABLE_EXTENSION_AUTOLOADING=1 -DENABLE_EXTENSION_AUTOINSTALL=1 -DDUCKDB_EXTENSION_CONFIGS="${GITHUB_WORKSPACE}/.github/config/bundled_extensions.cmake" -DBUILD_ODBC_DRIVER=1 -DDISABLE_UNITY=1 -DOVERRIDE_GIT_DESCRIBE="$OVERRIDE_GIT_DESCRIBE"
+        cmake -DCMAKE_BUILD_TYPE=Release -DCMAKE_GENERATOR_PLATFORM=x64 -DENABLE_EXTENSION_AUTOLOADING=1 -DENABLE_EXTENSION_AUTOINSTALL=1 -DDUCKDB_EXTENSION_CONFIGS="${GITHUB_WORKSPACE}/.github/config/bundled_extensions.cmake" -DDISABLE_UNITY=1 -DOVERRIDE_GIT_DESCRIBE="$OVERRIDE_GIT_DESCRIBE"
         cmake --build . --config Release --parallel
-=======
-        cmake -DCMAKE_BUILD_TYPE=Release -DCMAKE_GENERATOR_PLATFORM=x64 -DENABLE_EXTENSION_AUTOLOADING=1 -DENABLE_EXTENSION_AUTOINSTALL=1 -DDUCKDB_EXTENSION_CONFIGS="${GITHUB_WORKSPACE}/.github/config/bundled_extensions.cmake" -DDISABLE_UNITY=1 -DOVERRIDE_GIT_DESCRIBE="$OVERRIDE_GIT_DESCRIBE"
-        cmake --build . --config Release
->>>>>>> 9ab29c02
 
     - name: Set DUCKDB_INSTALL_LIB for ADBC tests
       shell: pwsh
