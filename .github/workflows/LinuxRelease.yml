--- conflicted
+++ resolved
@@ -625,8 +625,6 @@
         path: |
           duckdb-wasm32.zip
 
-<<<<<<< HEAD
-=======
  linux-wasm-experimental-loadable:
     name: WebAssembly duckdb-wasm loadable builds
     runs-on: ubuntu-22.04
@@ -659,7 +657,6 @@
         WASM_LOADABLE_EXTENSIONS=1 bash scripts/wasm_build_lib.sh relsize eh $(pwd)/..
         WASM_LOADABLE_EXTENSIONS=1 bash scripts/wasm_build_lib.sh relsize coi $(pwd)/..
 
->>>>>>> d2e318a1
  symbol-leakage:
     name: Symbol Leakage
     runs-on: ubuntu-20.04
