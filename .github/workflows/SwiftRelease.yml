--- conflicted
+++ resolved
@@ -18,10 +18,6 @@
     name: Update Swift Repo
     runs-on: ubuntu-latest
     steps:
-<<<<<<< HEAD
-
-=======
->>>>>>> 8a0c3ecb
       - name: Checkout Source Repo
         uses: actions/checkout@v3
         with:
