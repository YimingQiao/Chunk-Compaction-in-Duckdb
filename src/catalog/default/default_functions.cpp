--- conflicted
+++ resolved
@@ -98,13 +98,9 @@
 	{DEFAULT_SCHEMA, "count_if", {"l", nullptr}, "sum(if(l, 1, 0))"},
 	{DEFAULT_SCHEMA, "split_part", {"string", "delimiter", "position", nullptr}, "coalesce(string_split(string, delimiter)[position],'')"},
 
-<<<<<<< HEAD
     {DEFAULT_SCHEMA, "list_has_any", {"l1", "l2", nullptr}, "list_has(list_transform(l1, (x) -> list_contains(l2, x)), true)"},
     {DEFAULT_SCHEMA, "list_has_all", {"l1", "l2", nullptr}, "CASE WHEN list_has(list_transform(l1, (x) -> list_contains(l2, x)), false) THEN false ELSE list_has_any(l1, l2) END"},
-=======
     {DEFAULT_SCHEMA, "list_intersect", {"l1", "l2", nullptr}, "list_filter(l1, (x) -> list_contains(l2, x))"},
-
->>>>>>> 73a82f79
 
 	// algebraic list aggregates
 	{DEFAULT_SCHEMA, "list_avg", {"l", nullptr}, "list_aggr(l, 'avg')"},
@@ -212,9 +208,6 @@
 vector<string> DefaultFunctionGenerator::GetDefaultEntries() {
 	vector<string> result;
 	for (idx_t index = 0; internal_macros[index].name != nullptr; index++) {
-		if (StringUtil::Lower(internal_macros[index].name) != internal_macros[index].name) {
-			throw InternalException("Default macro name: %s should be lowercase", internal_macros[index].name);
-		}
 		if (internal_macros[index].schema == schema.name) {
 			result.emplace_back(internal_macros[index].name);
 		}
