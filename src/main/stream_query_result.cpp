--- conflicted
+++ resolved
@@ -40,8 +40,6 @@
 	return context->LockContext();
 }
 
-<<<<<<< HEAD
-=======
 unique_ptr<DataChunk> StreamQueryResult::FetchInternal(ClientContextLock &lock) {
 	bool invalidate_query = true;
 	unique_ptr<DataChunk> chunk;
@@ -74,28 +72,16 @@
 	return nullptr;
 }
 
->>>>>>> ff196e2c
 unique_ptr<DataChunk> StreamQueryResult::FetchRaw() {
-	bool last_chunk = false;
 	unique_ptr<DataChunk> chunk;
 	{
 		auto lock = LockContext();
 		CheckExecutableInternal(*lock);
-<<<<<<< HEAD
-		buffered_data->ReplenishBuffer(*this, *lock);
-		chunk = buffered_data->Scan();
-		if (!chunk || chunk->ColumnCount() == 0 || chunk->size() == 0) {
-			context->CleanupInternal(*lock, this);
-			chunk = nullptr;
-			last_chunk = true;
-		}
-=======
 		chunk = FetchInternal(*lock);
->>>>>>> ff196e2c
 	}
-	if (last_chunk) {
-		// This will grab the ClientContextLock so it's done outside of the block above
+	if (!chunk || chunk->ColumnCount() == 0 || chunk->size() == 0) {
 		Close();
+		return nullptr;
 	}
 	return chunk;
 }
