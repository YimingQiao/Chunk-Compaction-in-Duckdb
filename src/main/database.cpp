--- conflicted
+++ resolved
@@ -188,7 +188,6 @@
 	} else {
 		config.maximum_memory = new_config.maximum_memory;
 	}
-<<<<<<< HEAD
 	if (new_config.maximum_threads == (idx_t)-1) {
 #ifndef DUCKDB_NO_THREADS
 		config.maximum_threads = std::thread::hardware_concurrency();
@@ -198,9 +197,7 @@
 	} else {
 		config.maximum_threads = new_config.maximum_threads;
 	}
-=======
 	config.allocator = move(new_config.allocator);
->>>>>>> 1a7c9a9d
 	config.checkpoint_wal_size = new_config.checkpoint_wal_size;
 	config.use_direct_io = new_config.use_direct_io;
 	config.temporary_directory = new_config.temporary_directory;
