--- conflicted
+++ resolved
@@ -3,11 +3,7 @@
 #include "duckdb/common/radix.hpp"
 #include "duckdb/common/vector_operations/vector_operations.hpp"
 #include "duckdb/execution/expression_executor.hpp"
-<<<<<<< HEAD
 #include "duckdb/storage/arena_allocator.hpp"
-=======
-#include "duckdb/storage/storage_manager.hpp"
->>>>>>> 1e479a2c
 
 #include <algorithm>
 #include <cstring>
@@ -317,6 +313,7 @@
 	auto skipped_all_nulls = false;
 	auto temp_art = make_unique<ART>(this->column_ids, this->table_io_manager, this->unbound_expressions,
 	                                 this->constraint_type, this->db);
+	
 	for (;;) {
 		DataChunk ordered_chunk;
 		ordered_chunk.Initialize(allocator, payload_types);
@@ -737,6 +734,7 @@
 	if (!tree) {
 		return true;
 	}
+
 	Iterator *it = &state->iterator;
 
 	if (!it->art) {
