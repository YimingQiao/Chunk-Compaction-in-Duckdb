--- conflicted
+++ resolved
@@ -7,13 +7,8 @@
 void PhysicalSeqScan::InitializeChunk(DataChunk &chunk) {
 	// just copy the chunk data of the child
 	vector<TypeId> types;
-<<<<<<< HEAD
-	for (auto &column_id : column_ids) {
-		types.push_back(table->columns[column_id]->type);
-=======
 	for(auto& column_id : column_ids) {
 		types.push_back(table->columns[column_id]->column.type);
->>>>>>> 546e0ed2
 	}
 	chunk.Initialize(types);
 }
@@ -29,20 +24,11 @@
 	size_t element_count =
 	    min(chunk.maximum_size, table->size - state->current_offset);
 
-<<<<<<< HEAD
-	for (size_t i = 0; i < column_ids.size(); i++) {
-		auto *column = table->columns[column_ids[i]].get();
-		char *column_data = (char *)column->data;
-		size_t element_size = GetTypeIdSize(column->type);
-		chunk.data[i]->data =
-		    column_data + element_size * state->current_offset;
-=======
 	for(size_t i = 0; i < column_ids.size(); i++) {
 		auto* column = table->columns[column_ids[i]].get();
 //		char* column_data = (char*) column->data;
 //		size_t element_size = GetTypeIdSize(column->type);
 //		chunk.data[i]->data = column_data + element_size * state->current_offset;
->>>>>>> 546e0ed2
 		chunk.data[i]->owns_data = false;
 		chunk.data[i]->count = chunk.count;
 	}
