#include "duckdb/execution/operator/join/physical_blockwise_nl_join.hpp"

#include "duckdb/common/types/column/column_data_collection.hpp"
#include "duckdb/common/vector_operations/vector_operations.hpp"
#include "duckdb/execution/expression_executor.hpp"
#include "duckdb/execution/operator/join/outer_join_marker.hpp"
#include "duckdb/execution/operator/join/physical_comparison_join.hpp"
#include "duckdb/execution/operator/join/physical_cross_product.hpp"
#include "duckdb/common/enum_util.hpp"

namespace duckdb {

PhysicalBlockwiseNLJoin::PhysicalBlockwiseNLJoin(LogicalOperator &op, unique_ptr<PhysicalOperator> left,
                                                 unique_ptr<PhysicalOperator> right, unique_ptr<Expression> condition,
                                                 JoinType join_type, idx_t estimated_cardinality)
    : PhysicalJoin(op, PhysicalOperatorType::BLOCKWISE_NL_JOIN, join_type, estimated_cardinality),
      condition(std::move(condition)) {
	children.push_back(std::move(left));
	children.push_back(std::move(right));
	// MARK and SINGLE joins not handled
	D_ASSERT(join_type != JoinType::MARK);
	D_ASSERT(join_type != JoinType::SINGLE);
}

//===--------------------------------------------------------------------===//
// Sink
//===--------------------------------------------------------------------===//
class BlockwiseNLJoinLocalState : public LocalSinkState {
public:
	BlockwiseNLJoinLocalState() {
	}
};

class BlockwiseNLJoinGlobalState : public GlobalSinkState {
public:
	explicit BlockwiseNLJoinGlobalState(ClientContext &context, const PhysicalBlockwiseNLJoin &op)
	    : right_chunks(context, op.children[1]->GetTypes()), right_outer(IsRightOuterJoin(op.join_type)) {
	}

	mutex lock;
	ColumnDataCollection right_chunks;
	OuterJoinMarker right_outer;
};

unique_ptr<GlobalSinkState> PhysicalBlockwiseNLJoin::GetGlobalSinkState(ClientContext &context) const {
	return make_uniq<BlockwiseNLJoinGlobalState>(context, *this);
}

unique_ptr<LocalSinkState> PhysicalBlockwiseNLJoin::GetLocalSinkState(ExecutionContext &context) const {
	return make_uniq<BlockwiseNLJoinLocalState>();
}

<<<<<<< HEAD
SinkResultType PhysicalBlockwiseNLJoin::Sink(ExecutionContext &context, GlobalSinkState &state, LocalSinkState &lstate,
                                             DataChunk &input) const {
	auto &gstate = state.Cast<BlockwiseNLJoinGlobalState>();
=======
SinkResultType PhysicalBlockwiseNLJoin::Sink(ExecutionContext &context, DataChunk &chunk,
                                             OperatorSinkInput &input) const {
	auto &gstate = input.global_state.Cast<BlockwiseNLJoinGlobalState>();
>>>>>>> da69aeaa
	lock_guard<mutex> nl_lock(gstate.lock);
	gstate.right_chunks.Append(chunk);
	return SinkResultType::NEED_MORE_INPUT;
}

//===--------------------------------------------------------------------===//
// Finalize
//===--------------------------------------------------------------------===//
SinkFinalizeType PhysicalBlockwiseNLJoin::Finalize(Pipeline &pipeline, Event &event, ClientContext &context,
                                                   GlobalSinkState &gstate_p) const {
	auto &gstate = gstate_p.Cast<BlockwiseNLJoinGlobalState>();
	gstate.right_outer.Initialize(gstate.right_chunks.Count());

	if (gstate.right_chunks.Count() == 0 && EmptyResultIfRHSIsEmpty()) {
		return SinkFinalizeType::NO_OUTPUT_POSSIBLE;
	}
	return SinkFinalizeType::READY;
}

//===--------------------------------------------------------------------===//
// Operator
//===--------------------------------------------------------------------===//
class BlockwiseNLJoinState : public CachingOperatorState {
public:
	explicit BlockwiseNLJoinState(ExecutionContext &context, ColumnDataCollection &rhs,
	                              const PhysicalBlockwiseNLJoin &op)
	    : cross_product(rhs), left_outer(IsLeftOuterJoin(op.join_type)), match_sel(STANDARD_VECTOR_SIZE),
	      executor(context.client, *op.condition) {
		left_outer.Initialize(STANDARD_VECTOR_SIZE);
	}

	CrossProductExecutor cross_product;
	OuterJoinMarker left_outer;
	SelectionVector match_sel;
	ExpressionExecutor executor;
	DataChunk intermediate_chunk;
};

unique_ptr<OperatorState> PhysicalBlockwiseNLJoin::GetOperatorState(ExecutionContext &context) const {
	auto &gstate = sink_state->Cast<BlockwiseNLJoinGlobalState>();
	auto result = make_uniq<BlockwiseNLJoinState>(context, gstate.right_chunks, *this);
	if (join_type == JoinType::SEMI || join_type == JoinType::ANTI) {
		vector<LogicalType> intermediate_types;
		for (auto &type : children[0]->types) {
			intermediate_types.emplace_back(type);
		}
		for (auto &type : children[1]->types) {
			intermediate_types.emplace_back(type);
		}
		result->intermediate_chunk.Initialize(Allocator::DefaultAllocator(), intermediate_types);
	}
	return std::move(result);
}

OperatorResultType PhysicalBlockwiseNLJoin::ExecuteInternal(ExecutionContext &context, DataChunk &input,
                                                            DataChunk &chunk, GlobalOperatorState &gstate_p,
                                                            OperatorState &state_p) const {
	D_ASSERT(input.size() > 0);
<<<<<<< HEAD
	auto &state = (BlockwiseNLJoinState &)state_p;
=======
	auto &state = state_p.Cast<BlockwiseNLJoinState>();
>>>>>>> da69aeaa
	auto &gstate = sink_state->Cast<BlockwiseNLJoinGlobalState>();

	if (gstate.right_chunks.Count() == 0) {
		// empty RHS
		if (!EmptyResultIfRHSIsEmpty()) {
			PhysicalComparisonJoin::ConstructEmptyJoinResult(join_type, false, input, chunk);
			return OperatorResultType::NEED_MORE_INPUT;
		} else {
			return OperatorResultType::FINISHED;
		}
	}

	DataChunk *intermediate_chunk = &chunk;
	if (join_type == JoinType::SEMI || join_type == JoinType::ANTI) {
		intermediate_chunk = &state.intermediate_chunk;
		intermediate_chunk->Reset();
	}

	// now perform the actual join
	// we perform a cross product, then execute the expression directly on the cross product result
	idx_t result_count = 0;
	bool found_match[STANDARD_VECTOR_SIZE] = {false};

	do {
		auto result = state.cross_product.Execute(input, *intermediate_chunk);
		if (result == OperatorResultType::NEED_MORE_INPUT) {
			// exhausted input, have to pull new LHS chunk
			if (state.left_outer.Enabled()) {
				// left join: before we move to the next chunk, see if we need to output any vectors that didn't
				// have a match found
				state.left_outer.ConstructLeftJoinResult(input, *intermediate_chunk);
				state.left_outer.Reset();
			}

			if (join_type == JoinType::SEMI) {
				PhysicalJoin::ConstructSemiJoinResult(input, chunk, found_match);
			}
			if (join_type == JoinType::ANTI) {
				PhysicalJoin::ConstructAntiJoinResult(input, chunk, found_match);
			}

			return OperatorResultType::NEED_MORE_INPUT;
		}

		// now perform the computation
		result_count = state.executor.SelectExpression(*intermediate_chunk, state.match_sel);

		// handle anti and semi joins with different logic
		if (result_count > 0) {
			// found a match!
			// handle anti semi join conditions first
			if (join_type == JoinType::ANTI || join_type == JoinType::SEMI) {
				if (state.cross_product.ScanLHS()) {
					found_match[state.cross_product.PositionInChunk()] = true;
				} else {
					for (idx_t i = 0; i < result_count; i++) {
						found_match[state.match_sel.get_index(i)] = true;
					}
				}
				intermediate_chunk->Reset();
				// trick the loop to continue as semi and anti joins will never produce more output than
				// the LHS cardinality
				result_count = 0;
			} else {
				// check if the cross product is scanning the LHS or the RHS in its entirety
				if (!state.cross_product.ScanLHS()) {
					// set the match flags in the LHS
					state.left_outer.SetMatches(state.match_sel, result_count);
					// set the match flag in the RHS
					gstate.right_outer.SetMatch(state.cross_product.ScanPosition() +
					                            state.cross_product.PositionInChunk());
				} else {
					// set the match flag in the LHS
					state.left_outer.SetMatch(state.cross_product.PositionInChunk());
					// set the match flags in the RHS
					gstate.right_outer.SetMatches(state.match_sel, result_count, state.cross_product.ScanPosition());
				}
				intermediate_chunk->Slice(state.match_sel, result_count);
			}
		} else {
			// no result: reset the chunk
			intermediate_chunk->Reset();
		}
	} while (result_count == 0);

	return OperatorResultType::HAVE_MORE_OUTPUT;
}

string PhysicalBlockwiseNLJoin::ParamsToString() const {
	string extra_info = EnumUtil::ToString(join_type) + "\n";
	extra_info += condition->GetName();
	return extra_info;
}

//===--------------------------------------------------------------------===//
// Source
//===--------------------------------------------------------------------===//
class BlockwiseNLJoinGlobalScanState : public GlobalSourceState {
public:
	explicit BlockwiseNLJoinGlobalScanState(const PhysicalBlockwiseNLJoin &op) : op(op) {
		D_ASSERT(op.sink_state);
		auto &sink = op.sink_state->Cast<BlockwiseNLJoinGlobalState>();
		sink.right_outer.InitializeScan(sink.right_chunks, scan_state);
	}

	const PhysicalBlockwiseNLJoin &op;
	OuterJoinGlobalScanState scan_state;

public:
	idx_t MaxThreads() override {
		auto &sink = op.sink_state->Cast<BlockwiseNLJoinGlobalState>();
		return sink.right_outer.MaxThreads();
	}
};

class BlockwiseNLJoinLocalScanState : public LocalSourceState {
public:
	explicit BlockwiseNLJoinLocalScanState(const PhysicalBlockwiseNLJoin &op, BlockwiseNLJoinGlobalScanState &gstate) {
		D_ASSERT(op.sink_state);
		auto &sink = op.sink_state->Cast<BlockwiseNLJoinGlobalState>();
		sink.right_outer.InitializeScan(gstate.scan_state, scan_state);
	}

	OuterJoinLocalScanState scan_state;
};

unique_ptr<GlobalSourceState> PhysicalBlockwiseNLJoin::GetGlobalSourceState(ClientContext &context) const {
	return make_uniq<BlockwiseNLJoinGlobalScanState>(*this);
}

unique_ptr<LocalSourceState> PhysicalBlockwiseNLJoin::GetLocalSourceState(ExecutionContext &context,
                                                                          GlobalSourceState &gstate) const {
<<<<<<< HEAD
	return make_uniq<BlockwiseNLJoinLocalScanState>(*this, (BlockwiseNLJoinGlobalScanState &)gstate);
=======
	return make_uniq<BlockwiseNLJoinLocalScanState>(*this, gstate.Cast<BlockwiseNLJoinGlobalScanState>());
>>>>>>> da69aeaa
}

SourceResultType PhysicalBlockwiseNLJoin::GetData(ExecutionContext &context, DataChunk &chunk,
                                                  OperatorSourceInput &input) const {
	D_ASSERT(IsRightOuterJoin(join_type));
	// check if we need to scan any unmatched tuples from the RHS for the full/right outer join
	auto &sink = sink_state->Cast<BlockwiseNLJoinGlobalState>();
<<<<<<< HEAD
	auto &gstate = (BlockwiseNLJoinGlobalScanState &)gstate_p;
	auto &lstate = (BlockwiseNLJoinLocalScanState &)lstate_p;
=======
	auto &gstate = input.global_state.Cast<BlockwiseNLJoinGlobalScanState>();
	auto &lstate = input.local_state.Cast<BlockwiseNLJoinLocalScanState>();
>>>>>>> da69aeaa

	// if the LHS is exhausted in a FULL/RIGHT OUTER JOIN, we scan chunks we still need to output
	sink.right_outer.Scan(gstate.scan_state, lstate.scan_state, chunk);

	return chunk.size() == 0 ? SourceResultType::FINISHED : SourceResultType::HAVE_MORE_OUTPUT;
}

} // namespace duckdb<|MERGE_RESOLUTION|>--- conflicted
+++ resolved
@@ -50,15 +50,9 @@
 	return make_uniq<BlockwiseNLJoinLocalState>();
 }
 
-<<<<<<< HEAD
-SinkResultType PhysicalBlockwiseNLJoin::Sink(ExecutionContext &context, GlobalSinkState &state, LocalSinkState &lstate,
-                                             DataChunk &input) const {
-	auto &gstate = state.Cast<BlockwiseNLJoinGlobalState>();
-=======
 SinkResultType PhysicalBlockwiseNLJoin::Sink(ExecutionContext &context, DataChunk &chunk,
                                              OperatorSinkInput &input) const {
 	auto &gstate = input.global_state.Cast<BlockwiseNLJoinGlobalState>();
->>>>>>> da69aeaa
 	lock_guard<mutex> nl_lock(gstate.lock);
 	gstate.right_chunks.Append(chunk);
 	return SinkResultType::NEED_MORE_INPUT;
@@ -117,11 +111,7 @@
                                                             DataChunk &chunk, GlobalOperatorState &gstate_p,
                                                             OperatorState &state_p) const {
 	D_ASSERT(input.size() > 0);
-<<<<<<< HEAD
-	auto &state = (BlockwiseNLJoinState &)state_p;
-=======
 	auto &state = state_p.Cast<BlockwiseNLJoinState>();
->>>>>>> da69aeaa
 	auto &gstate = sink_state->Cast<BlockwiseNLJoinGlobalState>();
 
 	if (gstate.right_chunks.Count() == 0) {
@@ -254,11 +244,7 @@
 
 unique_ptr<LocalSourceState> PhysicalBlockwiseNLJoin::GetLocalSourceState(ExecutionContext &context,
                                                                           GlobalSourceState &gstate) const {
-<<<<<<< HEAD
-	return make_uniq<BlockwiseNLJoinLocalScanState>(*this, (BlockwiseNLJoinGlobalScanState &)gstate);
-=======
 	return make_uniq<BlockwiseNLJoinLocalScanState>(*this, gstate.Cast<BlockwiseNLJoinGlobalScanState>());
->>>>>>> da69aeaa
 }
 
 SourceResultType PhysicalBlockwiseNLJoin::GetData(ExecutionContext &context, DataChunk &chunk,
@@ -266,13 +252,8 @@
 	D_ASSERT(IsRightOuterJoin(join_type));
 	// check if we need to scan any unmatched tuples from the RHS for the full/right outer join
 	auto &sink = sink_state->Cast<BlockwiseNLJoinGlobalState>();
-<<<<<<< HEAD
-	auto &gstate = (BlockwiseNLJoinGlobalScanState &)gstate_p;
-	auto &lstate = (BlockwiseNLJoinLocalScanState &)lstate_p;
-=======
 	auto &gstate = input.global_state.Cast<BlockwiseNLJoinGlobalScanState>();
 	auto &lstate = input.local_state.Cast<BlockwiseNLJoinLocalScanState>();
->>>>>>> da69aeaa
 
 	// if the LHS is exhausted in a FULL/RIGHT OUTER JOIN, we scan chunks we still need to output
 	sink.right_outer.Scan(gstate.scan_state, lstate.scan_state, chunk);
