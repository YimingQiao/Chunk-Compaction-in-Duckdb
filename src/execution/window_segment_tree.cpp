--- conflicted
+++ resolved
@@ -1075,16 +1075,6 @@
 	D_ASSERT(inputs.ColumnCount() > 0);
 
 	// compute space required to store internal nodes of segment tree
-<<<<<<< HEAD
-=======
-	internal_nodes = 0;
-	idx_t level_nodes = inputs.size();
-	do {
-		level_nodes = (level_nodes + (TREE_FANOUT - 1)) / TREE_FANOUT;
-		internal_nodes += level_nodes;
-	} while (level_nodes > 1);
-	levels_flat_native = make_unsafe_uniq_array_uninitialized<data_t>(internal_nodes * tree.state_size);
->>>>>>> 3de0fd5f
 	levels_flat_start.push_back(0);
 
 	idx_t levels_flat_offset = 0;
