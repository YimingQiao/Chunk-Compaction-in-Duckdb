#include "duckdb/catalog/catalog_entry/table_catalog_entry.hpp"
#include "duckdb/execution/operator/projection/physical_projection.hpp"
#include "duckdb/execution/operator/filter/physical_filter.hpp"
#include "duckdb/execution/operator/scan/physical_table_scan.hpp"
#include "duckdb/execution/operator/schema/physical_create_art_index.hpp"
#include "duckdb/execution/operator/order/physical_order.hpp"
#include "duckdb/execution/physical_plan_generator.hpp"
#include "duckdb/planner/operator/logical_create_index.hpp"
#include "duckdb/planner/operator/logical_get.hpp"
#include "duckdb/planner/expression/bound_operator_expression.hpp"
#include "duckdb/planner/expression/bound_reference_expression.hpp"
#include "duckdb/planner/table_filter.hpp"

namespace duckdb {

unique_ptr<PhysicalOperator> PhysicalPlanGenerator::CreatePlan(LogicalCreateIndex &op) {
	// generate a physical plan for the parallel index creation which consists of the following operators
	// table scan - projection (for expression execution) - filter (NOT NULL) - order - create index
	D_ASSERT(op.children.size() == 1);
	auto table_scan = CreatePlan(*op.children[0]);

	// validate that all expressions contain valid scalar functions
	// e.g. get_current_timestamp(), random(), and sequence values are not allowed as index keys
	// because they make deletions and lookups unfeasible
	for (idx_t i = 0; i < op.unbound_expressions.size(); i++) {
		auto &expr = op.unbound_expressions[i];
		if (expr->HasSideEffects()) {
			throw BinderException("Index keys cannot contain expressions with side "
			                      "effects.");
		}
	}

	// If we get here without the plan and the index type is not ART, we throw an exception
	// because we don't support any other index type yet. However an operator extension could have
	// replaced this part of the plan with a different index creation operator.
	if (op.info->index_type != IndexType::ART) {
		throw BinderException("Index type not supported");
	}

	// table scan operator for index key columns and row IDs
	dependencies.AddDependency(op.table);

	D_ASSERT(op.info->scan_types.size() - 1 <= op.info->names.size());
	D_ASSERT(op.info->scan_types.size() - 1 <= op.info->column_ids.size());

	// projection to execute expressions on the key columns

	vector<LogicalType> new_column_types;
	vector<unique_ptr<Expression>> select_list;
	for (idx_t i = 0; i < op.expressions.size(); i++) {
		new_column_types.push_back(op.expressions[i]->return_type);
		select_list.push_back(std::move(op.expressions[i]));
	}
	new_column_types.emplace_back(LogicalType::ROW_TYPE);
	select_list.push_back(make_uniq<BoundReferenceExpression>(LogicalType::ROW_TYPE, op.info->scan_types.size() - 1));

	auto projection = make_uniq<PhysicalProjection>(new_column_types, std::move(select_list), op.estimated_cardinality);
	projection->children.push_back(std::move(table_scan));

	// filter operator for IS_NOT_NULL on each key column

	vector<LogicalType> filter_types;
	vector<unique_ptr<Expression>> filter_select_list;

	for (idx_t i = 0; i < new_column_types.size() - 1; i++) {
		filter_types.push_back(new_column_types[i]);
		auto is_not_null_expr =
		    make_uniq<BoundOperatorExpression>(ExpressionType::OPERATOR_IS_NOT_NULL, LogicalType::BOOLEAN);
		auto bound_ref = make_uniq<BoundReferenceExpression>(new_column_types[i], i);
		is_not_null_expr->children.push_back(std::move(bound_ref));
		filter_select_list.push_back(std::move(is_not_null_expr));
	}

	auto null_filter =
	    make_uniq<PhysicalFilter>(std::move(filter_types), std::move(filter_select_list), op.estimated_cardinality);
	null_filter->types.emplace_back(LogicalType::ROW_TYPE);
	null_filter->children.push_back(std::move(projection));

	// determine if we sort the data prior to index creation
	// we don't sort, if either VARCHAR or compound key
	auto perform_sorting = true;
	if (op.unbound_expressions.size() > 1) {
		perform_sorting = false;
	} else if (op.unbound_expressions[0]->return_type.InternalType() == PhysicalType::VARCHAR) {
		perform_sorting = false;
	}

	// actual physical create index operator

	auto physical_create_index =
<<<<<<< HEAD
	    make_uniq<PhysicalCreateARTIndex>(op, op.table, op.info->column_ids, std::move(op.info),
	                                      std::move(op.unbound_expressions), op.estimated_cardinality);
	physical_create_index->children.push_back(std::move(physical_order));
=======
	    make_uniq<PhysicalCreateIndex>(op, op.table, op.info->column_ids, std::move(op.info),
	                                   std::move(op.unbound_expressions), op.estimated_cardinality, perform_sorting);

	if (perform_sorting) {

		// optional order operator
		vector<BoundOrderByNode> orders;
		vector<idx_t> projections;
		for (idx_t i = 0; i < new_column_types.size() - 1; i++) {
			auto col_expr = make_uniq_base<Expression, BoundReferenceExpression>(new_column_types[i], i);
			orders.emplace_back(OrderType::ASCENDING, OrderByNullType::NULLS_FIRST, std::move(col_expr));
			projections.emplace_back(i);
		}
		projections.emplace_back(new_column_types.size() - 1);

		auto physical_order = make_uniq<PhysicalOrder>(new_column_types, std::move(orders), std::move(projections),
		                                               op.estimated_cardinality);
		physical_order->children.push_back(std::move(null_filter));

		physical_create_index->children.push_back(std::move(physical_order));
	} else {

		// no ordering
		physical_create_index->children.push_back(std::move(null_filter));
	}

>>>>>>> ade3443f
	return std::move(physical_create_index);
}

} // namespace duckdb<|MERGE_RESOLUTION|>--- conflicted
+++ resolved
@@ -88,13 +88,8 @@
 	// actual physical create index operator
 
 	auto physical_create_index =
-<<<<<<< HEAD
 	    make_uniq<PhysicalCreateARTIndex>(op, op.table, op.info->column_ids, std::move(op.info),
-	                                      std::move(op.unbound_expressions), op.estimated_cardinality);
-	physical_create_index->children.push_back(std::move(physical_order));
-=======
-	    make_uniq<PhysicalCreateIndex>(op, op.table, op.info->column_ids, std::move(op.info),
-	                                   std::move(op.unbound_expressions), op.estimated_cardinality, perform_sorting);
+	                                      std::move(op.unbound_expressions), op.estimated_cardinality, perform_sorting);
 
 	if (perform_sorting) {
 
@@ -119,7 +114,6 @@
 		physical_create_index->children.push_back(std::move(null_filter));
 	}
 
->>>>>>> ade3443f
 	return std::move(physical_create_index);
 }
 
