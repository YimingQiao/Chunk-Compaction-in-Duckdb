--- conflicted
+++ resolved
@@ -10,28 +10,21 @@
 
 	auto left = CreatePlan(*op.children[0]);
 	auto right = CreatePlan(*op.children[1]);
-<<<<<<< HEAD
-	if (left->type == PhysicalOperatorType::TABLE_SCAN && right->type == PhysicalOperatorType::TABLE_SCAN) {
-		return make_uniq<PhysicalPositionalScan>(op.types, std::move(left), std::move(right));
-	} else {
-		return make_uniq<PhysicalPositionalJoin>(op.types, std::move(left), std::move(right), op.estimated_cardinality);
-=======
 	switch (left->type) {
 	case PhysicalOperatorType::TABLE_SCAN:
 	case PhysicalOperatorType::POSITIONAL_SCAN:
 		switch (right->type) {
 		case PhysicalOperatorType::TABLE_SCAN:
 		case PhysicalOperatorType::POSITIONAL_SCAN:
-			return make_unique<PhysicalPositionalScan>(op.types, std::move(left), std::move(right));
+			return make_uniq<PhysicalPositionalScan>(op.types, std::move(left), std::move(right));
 		default:
 			break;
 		}
 	default:
 		break;
->>>>>>> 4be6bdb5
 	}
 
-	return make_unique<PhysicalPositionalJoin>(op.types, std::move(left), std::move(right), op.estimated_cardinality);
+	return make_uniq<PhysicalPositionalJoin>(op.types, std::move(left), std::move(right), op.estimated_cardinality);
 }
 
 } // namespace duckdb