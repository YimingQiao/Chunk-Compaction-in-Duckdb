--- conflicted
+++ resolved
@@ -403,11 +403,7 @@
 			T store_value = isnull ? NullValue<T>() : data[group_idx];
 			Store<T>(store_value, ptr);
 			if (isnull) {
-<<<<<<< HEAD
-				ValidityMask col_mask(pointers[pointer_idx]);
-=======
 				ValidityBytes col_mask(pointers[pointer_idx]);
->>>>>>> 94247de5
 				col_mask.SetInvalidUnsafe(col_idx);
 			}
 		}
@@ -479,11 +475,7 @@
 				auto group_idx = gdata.sel->get_index(pointer_idx);
 				auto ptr = pointers[pointer_idx] + col_offset;
 				if (!gdata.validity.RowIsValid(group_idx)) {
-<<<<<<< HEAD
-					ValidityMask col_mask(pointers[pointer_idx]);
-=======
 					ValidityBytes col_mask(pointers[pointer_idx]);
->>>>>>> 94247de5
 					col_mask.SetInvalidUnsafe(col_idx);
 					Store<string_t>(NullValue<string_t>(), ptr);
 				} else if (string_data[group_idx].IsInlined()) {
@@ -509,11 +501,7 @@
 	// Precompute mask indexes
 	idx_t entry_idx;
 	idx_t idx_in_entry;
-<<<<<<< HEAD
-	ValidityMask().GetEntryIndex(col_idx, entry_idx, idx_in_entry);
-=======
 	ValidityBytes::GetEntryIndex(col_idx, entry_idx, idx_in_entry);
->>>>>>> 94247de5
 
 	auto data = (T *)gdata.data;
 	auto pointers = FlatVector::GetData<data_ptr_t>(addresses);
@@ -523,11 +511,7 @@
 			auto idx = sel.get_index(i);
 			auto group_idx = gdata.sel->get_index(idx);
 			auto value = Load<T>(pointers[idx] + col_offset);
-<<<<<<< HEAD
-			ValidityMask mask(pointers[idx]);
-=======
 			ValidityBytes mask(pointers[idx]);
->>>>>>> 94247de5
 			auto isnull = !mask.RowIsValid(mask.GetValidityEntry(entry_idx), idx_in_entry);
 
 			if (!gdata.validity.RowIsValid(group_idx)) {
@@ -550,11 +534,7 @@
 			auto idx = sel.get_index(i);
 			auto group_idx = gdata.sel->get_index(idx);
 			auto value = Load<T>(pointers[idx] + col_offset);
-<<<<<<< HEAD
-			ValidityMask mask(pointers[idx]);
-=======
 			ValidityBytes mask(pointers[idx]);
->>>>>>> 94247de5
 			auto isnull = !mask.RowIsValid(mask.GetValidityEntry(entry_idx), idx_in_entry);
 
 			if (!isnull && Equals::Operation<T>(data[group_idx], value)) {
@@ -699,11 +679,7 @@
 				D_ASSERT((*(hash_t *)entry_payload_ptr) == group_hashes_ptr[index]);
 
 				// Set the validity mask (clearing is less common)
-<<<<<<< HEAD
-				ValidityMask(entry_payload_ptr + HASH_WIDTH).SetAllValid(group_types.size());
-=======
 				ValidityBytes(entry_payload_ptr + HASH_WIDTH).SetAllValid(group_types.size());
->>>>>>> 94247de5
 
 				// initialize the payload info for the column
 				memcpy(entry_payload_ptr + HASH_WIDTH + group_width, empty_payload_data.get(), payload_width);
