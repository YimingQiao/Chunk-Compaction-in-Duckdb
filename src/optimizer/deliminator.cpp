#include "duckdb/optimizer/deliminator.hpp"

#include "duckdb/optimizer/join_order/join_order_optimizer.hpp"
#include "duckdb/planner/expression/bound_cast_expression.hpp"
#include "duckdb/planner/expression/bound_columnref_expression.hpp"
#include "duckdb/planner/expression/bound_conjunction_expression.hpp"
#include "duckdb/planner/expression/bound_operator_expression.hpp"
#include "duckdb/planner/operator/logical_aggregate.hpp"
#include "duckdb/planner/operator/logical_delim_get.hpp"
#include "duckdb/planner/operator/logical_delim_join.hpp"
#include "duckdb/planner/operator/logical_filter.hpp"

namespace duckdb {

class DeliminatorPlanUpdater : LogicalOperatorVisitor {
public:
	explicit DeliminatorPlanUpdater(ClientContext &context) : context(context) {
	}
	//! Update the plan after a DelimGet has been removed
	void VisitOperator(LogicalOperator &op) override;
	void VisitExpression(unique_ptr<Expression> *expression) override;

public:
	ClientContext &context;

	expression_map_t<Expression *> expr_map;
	column_binding_map_t<bool> projection_map;
	column_binding_map_t<Expression *> reverse_proj_or_agg_map;
	unique_ptr<LogicalOperator> temp_ptr;
};

static idx_t DelimGetCount(LogicalOperator &op) {
	if (op.type == LogicalOperatorType::LOGICAL_DELIM_GET) {
		return 1;
	}
	idx_t child_count = 0;
	for (auto &child : op.children) {
		child_count += DelimGetCount(*child);
	}
	return child_count;
}

static bool IsEqualityJoinCondition(JoinCondition &cond) {
	switch (cond.comparison) {
	case ExpressionType::COMPARE_EQUAL:
	case ExpressionType::COMPARE_NOT_DISTINCT_FROM:
		return true;
	default:
		return false;
	}
}

static bool InequalityDelimJoinCanBeEliminated(JoinType &join_type) {
	switch (join_type) {
	case JoinType::ANTI:
	case JoinType::MARK:
	case JoinType::SEMI:
	case JoinType::SINGLE:
		return true;
	default:
		return false;
	}
}

void DeliminatorPlanUpdater::VisitOperator(LogicalOperator &op) {
	VisitOperatorChildren(op);
	VisitOperatorExpressions(op);
	if (op.type == LogicalOperatorType::LOGICAL_DELIM_JOIN && DelimGetCount(op) == 0) {
		auto &delim_join = op.Cast<LogicalDelimJoin>();
<<<<<<< HEAD
		auto decs = &delim_join.duplicate_eliminated_columns;
=======
		auto &decs = delim_join.duplicate_eliminated_columns;
>>>>>>> da69aeaa
		for (auto &cond : delim_join.conditions) {
			if (!IsEqualityJoinCondition(cond)) {
				continue;
			}
			auto rhs = cond.right.get();
			while (rhs->type == ExpressionType::OPERATOR_CAST) {
				auto &cast = rhs->Cast<BoundCastExpression>();
				rhs = cast.child.get();
			}
			if (rhs->type != ExpressionType::BOUND_COLUMN_REF) {
				throw InternalException("Error in Deliminator: expected a bound column reference");
			}
			auto &colref = rhs->Cast<BoundColumnRefExpression>();
			if (projection_map.find(colref.binding) != projection_map.end()) {
				// value on the right is a projection of removed DelimGet
				for (idx_t i = 0; i < decs.size(); i++) {
					if (decs[i]->Equals(*cond.left)) {
						// the value on the left no longer needs to be a duplicate-eliminated column
						decs.erase(decs.begin() + i);
						break;
					}
				}
				// whether we applied an IS NOT NULL filter
				cond.comparison = ExpressionType::COMPARE_NOT_DISTINCT_FROM;
			}
		}
		// change type if there are no more duplicate-eliminated columns
		if (decs.empty()) {
			delim_join.type = LogicalOperatorType::LOGICAL_COMPARISON_JOIN;
			// sub-plans with DelimGets are not re-orderable (yet), however, we removed all DelimGet of this DelimJoin
			// the DelimGets are on the RHS of the DelimJoin, so we can call the JoinOrderOptimizer on the RHS now
			JoinOrderOptimizer optimizer(context);
			delim_join.children[1] = optimizer.Optimize(std::move(delim_join.children[1]));
		}
	}
}

void DeliminatorPlanUpdater::VisitExpression(unique_ptr<Expression> *expression) {
	auto &expr = **expression;
	auto entry = expr_map.find(expr);
	if (entry != expr_map.end()) {
		*expression = entry->second->Copy();
	} else {
		VisitExpressionChildren(**expression);
	}
}

unique_ptr<LogicalOperator> Deliminator::Optimize(unique_ptr<LogicalOperator> op) {
	vector<unique_ptr<LogicalOperator> *> candidates;
	FindCandidates(&op, candidates);

	for (auto &candidate : candidates) {
		DeliminatorPlanUpdater updater(context);
		if (RemoveCandidate(&op, candidate, updater)) {
			updater.VisitOperator(*op);
		}
	}
	return op;
}

void Deliminator::FindCandidates(unique_ptr<LogicalOperator> *op_ptr,
                                 vector<unique_ptr<LogicalOperator> *> &candidates) {
	auto op = op_ptr->get();
	// search children before adding, so the deepest candidates get added first
	for (auto &child : op->children) {
		FindCandidates(&child, candidates);
	}
	// search for projection/aggregate
	if (op->type != LogicalOperatorType::LOGICAL_PROJECTION &&
	    op->type != LogicalOperatorType::LOGICAL_AGGREGATE_AND_GROUP_BY) {
		return;
	}
	// followed by a join
	if (op->children[0]->type != LogicalOperatorType::LOGICAL_COMPARISON_JOIN) {
		return;
	}
	auto &join = *op->children[0];
	// with a DelimGet as a direct child (left or right)
	if (join.children[0]->type == LogicalOperatorType::LOGICAL_DELIM_GET ||
	    join.children[1]->type == LogicalOperatorType::LOGICAL_DELIM_GET) {
		candidates.push_back(op_ptr);
		return;
	}
	// or a filter followed by a DelimGet (left)
	if (join.children[0]->type == LogicalOperatorType::LOGICAL_FILTER &&
	    join.children[0]->children[0]->type == LogicalOperatorType::LOGICAL_DELIM_GET) {
		candidates.push_back(op_ptr);
		return;
	}
	// filter followed by a DelimGet (right)
	if (join.children[1]->type == LogicalOperatorType::LOGICAL_FILTER &&
	    join.children[1]->children[0]->type == LogicalOperatorType::LOGICAL_DELIM_GET) {
		candidates.push_back(op_ptr);
		return;
	}
}

static bool OperatorIsDelimGet(LogicalOperator &op) {
	if (op.type == LogicalOperatorType::LOGICAL_DELIM_GET) {
		return true;
	}
	if (op.type == LogicalOperatorType::LOGICAL_FILTER &&
	    op.children[0]->type == LogicalOperatorType::LOGICAL_DELIM_GET) {
		return true;
	}
	return false;
}

static bool ChildJoinTypeCanBeDeliminated(JoinType &join_type) {
	switch (join_type) {
	case JoinType::INNER:
	case JoinType::SEMI:
		return true;
	default:
		return false;
	}
}

bool Deliminator::RemoveCandidate(unique_ptr<LogicalOperator> *plan, unique_ptr<LogicalOperator> *candidate,
                                  DeliminatorPlanUpdater &updater) {
	auto &proj_or_agg = **candidate;
	auto &join = proj_or_agg.children[0]->Cast<LogicalComparisonJoin>();
	if (!ChildJoinTypeCanBeDeliminated(join.join_type)) {
		return false;
	}

	// get the index (left or right) of the DelimGet side of the join
	idx_t delim_idx = OperatorIsDelimGet(*join.children[0]) ? 0 : 1;
	D_ASSERT(OperatorIsDelimGet(*join.children[delim_idx]));
	// get the filter (if any)
	optional_ptr<LogicalFilter> filter;
	if (join.children[delim_idx]->type == LogicalOperatorType::LOGICAL_FILTER) {
		filter = &join.children[delim_idx]->Cast<LogicalFilter>();
	}
	auto &delim_get = (filter ? filter->children[0] : join.children[delim_idx])->Cast<LogicalDelimGet>();
	if (join.conditions.size() != delim_get.chunk_types.size()) {
		// joining with DelimGet adds new information
		return false;
	}
	// check if joining with the DelimGet is redundant, and collect relevant column information
	bool all_equality_conditions = true;
	vector<reference<Expression>> nulls_are_not_equal_exprs;
	for (auto &cond : join.conditions) {
		all_equality_conditions = all_equality_conditions && IsEqualityJoinCondition(cond);
		auto &delim_side = delim_idx == 0 ? *cond.left : *cond.right;
		auto &other_side = delim_idx == 0 ? *cond.right : *cond.left;
		if (delim_side.type != ExpressionType::BOUND_COLUMN_REF) {
			// non-colref e.g. expression -(4, 1) in 4-i=j where i is from DelimGet
			// FIXME: might be possible to also eliminate these
			return false;
		}
		updater.expr_map[delim_side] = &other_side;
		if (cond.comparison != ExpressionType::COMPARE_NOT_DISTINCT_FROM) {
			nulls_are_not_equal_exprs.push_back(other_side);
		}
	}

	// removed DelimGet columns are assigned a new ColumnBinding by Projection/Aggregation, keep track here
	if (proj_or_agg.type == LogicalOperatorType::LOGICAL_PROJECTION) {
		for (auto &cb : proj_or_agg.GetColumnBindings()) {
			updater.projection_map[cb] = true;
			updater.reverse_proj_or_agg_map[cb] = proj_or_agg.expressions[cb.column_index].get();
			for (auto &expr : nulls_are_not_equal_exprs) {
				if (proj_or_agg.expressions[cb.column_index]->Equals(expr.get())) {
					updater.projection_map[cb] = false;
					break;
				}
			}
		}
	} else {
		auto &agg = proj_or_agg.Cast<LogicalAggregate>();

		// Create a vector of all exprs in the agg
		vector<Expression *> all_agg_exprs;
		all_agg_exprs.reserve(agg.groups.size() + agg.expressions.size());
		for (auto &expr : agg.groups) {
			all_agg_exprs.push_back(expr.get());
		}
		for (auto &expr : agg.expressions) {
			all_agg_exprs.push_back(expr.get());
		}

		for (auto &cb : agg.GetColumnBindings()) {
			updater.projection_map[cb] = true;
			updater.reverse_proj_or_agg_map[cb] = all_agg_exprs[cb.column_index];
			for (auto &expr : nulls_are_not_equal_exprs) {
				if ((cb.table_index == agg.group_index && agg.groups[cb.column_index]->Equals(expr.get())) ||
				    (cb.table_index == agg.aggregate_index && agg.expressions[cb.column_index]->Equals(expr.get()))) {
					updater.projection_map[cb] = false;
					break;
				}
			}
		}
	}

	if (!all_equality_conditions) {
		// we can get rid of an inequality join with a DelimGet, but only under specific circumstances
		if (!RemoveInequalityCandidate(plan, candidate, updater)) {
			return false;
		}
	}

	// make a filter if needed
	if (!nulls_are_not_equal_exprs.empty() || filter != nullptr) {
		auto filter_op = make_uniq<LogicalFilter>();
		if (!nulls_are_not_equal_exprs.empty()) {
			// add an IS NOT NULL filter that was implicitly in JoinCondition::null_values_are_equal
			for (auto &expr : nulls_are_not_equal_exprs) {
				auto is_not_null_expr =
				    make_uniq<BoundOperatorExpression>(ExpressionType::OPERATOR_IS_NOT_NULL, LogicalType::BOOLEAN);
<<<<<<< HEAD
				is_not_null_expr->children.push_back(expr->Copy());
=======
				is_not_null_expr->children.push_back(expr.get().Copy());
>>>>>>> da69aeaa
				filter_op->expressions.push_back(std::move(is_not_null_expr));
			}
		}
		if (filter != nullptr) {
			for (auto &expr : filter->expressions) {
				filter_op->expressions.push_back(std::move(expr));
			}
		}
		filter_op->children.push_back(std::move(join.children[1 - delim_idx]));
		join.children[1 - delim_idx] = std::move(filter_op);
	}
	// temporarily save deleted operator so its expressions are still available
	updater.temp_ptr = std::move(proj_or_agg.children[0]);
	// replace the redundant join
	proj_or_agg.children[0] = std::move(join.children[1 - delim_idx]);
	return true;
}

static void GetDelimJoins(LogicalOperator &op, vector<LogicalOperator *> &delim_joins) {
	for (auto &child : op.children) {
		GetDelimJoins(*child, delim_joins);
	}
	if (op.type == LogicalOperatorType::LOGICAL_DELIM_JOIN) {
		delim_joins.push_back(&op);
	}
}

static bool HasChild(LogicalOperator *haystack, LogicalOperator *needle, idx_t &side) {
	if (haystack == needle) {
		return true;
	}
	for (idx_t i = 0; i < haystack->children.size(); i++) {
		auto &child = haystack->children[i];
		idx_t dummy_side;
		if (HasChild(child.get(), needle, dummy_side)) {
			side = i;
			return true;
		}
	}
	return false;
}

bool Deliminator::RemoveInequalityCandidate(unique_ptr<LogicalOperator> *plan, unique_ptr<LogicalOperator> *candidate,
                                            DeliminatorPlanUpdater &updater) {
	auto &proj_or_agg = **candidate;
	// first, we find a DelimJoin in "plan" that has only one DelimGet as a child, which is in "candidate"
	if (DelimGetCount(proj_or_agg) != 1) {
		// the candidate therefore must have only a single DelimGet in its children
		return false;
	}

	vector<LogicalOperator *> delim_joins;
	GetDelimJoins(**plan, delim_joins);

	LogicalOperator *parent = nullptr;
	idx_t parent_delim_get_side = 0;
	for (auto dj : delim_joins) {
		D_ASSERT(dj->type == LogicalOperatorType::LOGICAL_DELIM_JOIN);
		if (!HasChild(dj, &proj_or_agg, parent_delim_get_side)) {
			continue;
		}
		// we found a parent DelimJoin
		if (DelimGetCount(*dj) != 1) {
			// it has more than one DelimGet children
			continue;
		}

		// we can only remove inequality join with a DelimGet if the parent DelimJoin has one of these join types
		auto &delim_join = dj->Cast<LogicalDelimJoin>();
		if (!InequalityDelimJoinCanBeEliminated(delim_join.join_type)) {
			continue;
		}

		parent = dj;
		break;
	}
	if (!parent) {
		return false;
	}

	// we found the parent delim join, and we may be able to remove the child DelimGet join
	// but we need to make sure that their conditions refer to exactly the same columns
	auto &parent_delim_join = parent->Cast<LogicalDelimJoin>();
	auto &join = proj_or_agg.children[0]->Cast<LogicalComparisonJoin>();
	if (parent_delim_join.conditions.size() != join.conditions.size()) {
		// different number of conditions, can't replace
		return false;
	}

	// we can only do this optimization under the following conditions:
	// 1. all join expressions coming from the DelimGet side are colrefs
	// 2. these expressions refer to colrefs coming from the proj/agg on top of the child DelimGet join
	// 3. the expression (before it was proj/agg) can be found in the conditions of the child DelimGet join
	for (auto &parent_cond : parent_delim_join.conditions) {
		auto &parent_expr = parent_delim_get_side == 0 ? parent_cond.left : parent_cond.right;
		if (parent_expr->type != ExpressionType::BOUND_COLUMN_REF) {
			// can only deal with colrefs
			return false;
		}
		auto &parent_colref = parent_expr->Cast<BoundColumnRefExpression>();
		auto it = updater.reverse_proj_or_agg_map.find(parent_colref.binding);
		if (it == updater.reverse_proj_or_agg_map.end()) {
			// refers to a column that was not in the child DelimGet join
			return false;
		}
		// try to find the corresponding child condition
		// TODO: can be more flexible - allow CAST
		auto &child_expr = *it->second;
		bool found = false;
		for (auto &child_cond : join.conditions) {
			if (child_cond.left->Equals(child_expr) || child_cond.right->Equals(child_expr)) {
				found = true;
				break;
			}
		}
		if (!found) {
			// could not find the mapped expression in the child condition expressions
			return false;
		}
	}

	// TODO: we cannot perform the optimization here because our pure inequality joins don't implement
	//  JoinType::SINGLE yet
	if (parent_delim_join.join_type == JoinType::SINGLE) {
		bool has_one_equality = false;
		for (auto &cond : join.conditions) {
			has_one_equality = has_one_equality || IsEqualityJoinCondition(cond);
		}
		if (!has_one_equality) {
			return false;
		}
	}

	// we are now sure that we can remove the child DelimGet join, so we basically do the same loop as above
	// this time without checks because we already did them, and replace the expressions
	for (auto &parent_cond : parent_delim_join.conditions) {
		auto &parent_expr = parent_delim_get_side == 0 ? parent_cond.left : parent_cond.right;
		auto &parent_colref = parent_expr->Cast<BoundColumnRefExpression>();
		auto it = updater.reverse_proj_or_agg_map.find(parent_colref.binding);
		auto &child_expr = *it->second;
		for (auto &child_cond : join.conditions) {
			if (!child_cond.left->Equals(child_expr) && !child_cond.right->Equals(child_expr)) {
				continue;
			}
			parent_expr = make_uniq<BoundColumnRefExpression>(parent_expr->alias, parent_expr->return_type, it->first);
			parent_cond.comparison =
			    parent_delim_get_side == 0 ? child_cond.comparison : FlipComparisonExpression(child_cond.comparison);
			break;
		}
	}

	// no longer needs to be a delim join
	parent_delim_join.duplicate_eliminated_columns.clear();
	parent_delim_join.type = LogicalOperatorType::LOGICAL_COMPARISON_JOIN;

	return true;
}

} // namespace duckdb<|MERGE_RESOLUTION|>--- conflicted
+++ resolved
@@ -67,11 +67,7 @@
 	VisitOperatorExpressions(op);
 	if (op.type == LogicalOperatorType::LOGICAL_DELIM_JOIN && DelimGetCount(op) == 0) {
 		auto &delim_join = op.Cast<LogicalDelimJoin>();
-<<<<<<< HEAD
-		auto decs = &delim_join.duplicate_eliminated_columns;
-=======
 		auto &decs = delim_join.duplicate_eliminated_columns;
->>>>>>> da69aeaa
 		for (auto &cond : delim_join.conditions) {
 			if (!IsEqualityJoinCondition(cond)) {
 				continue;
@@ -282,11 +278,7 @@
 			for (auto &expr : nulls_are_not_equal_exprs) {
 				auto is_not_null_expr =
 				    make_uniq<BoundOperatorExpression>(ExpressionType::OPERATOR_IS_NOT_NULL, LogicalType::BOOLEAN);
-<<<<<<< HEAD
-				is_not_null_expr->children.push_back(expr->Copy());
-=======
 				is_not_null_expr->children.push_back(expr.get().Copy());
->>>>>>> da69aeaa
 				filter_op->expressions.push_back(std::move(is_not_null_expr));
 			}
 		}
