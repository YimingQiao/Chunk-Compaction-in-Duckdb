#include "duckdb/function/table/table_scan.hpp"
#include "duckdb/optimizer/join_order/join_node.hpp"
#include "duckdb/optimizer/join_order/join_order_optimizer.hpp"
#include "duckdb/planner/filter/conjunction_filter.hpp"
#include "duckdb/planner/filter/constant_filter.hpp"
#include "duckdb/planner/operator/logical_comparison_join.hpp"
#include "duckdb/planner/operator/logical_get.hpp"
#include "duckdb/storage/data_table.hpp"
#include "duckdb/catalog/catalog_entry/table_catalog_entry.hpp"

#include <cmath>

namespace duckdb {

<<<<<<< HEAD
static TableCatalogEntry *GetCatalogTableEntry(LogicalOperator *op) {
	if (!op) {
		return nullptr;
	}
	D_ASSERT(op->type == LogicalOperatorType::LOGICAL_GET);
	auto &get = op->Cast<LogicalGet>();
	TableCatalogEntry *entry = get.GetTable();
	return entry;
=======
static optional_ptr<TableCatalogEntry> GetCatalogTableEntry(LogicalOperator &op) {
	D_ASSERT(op.type == LogicalOperatorType::LOGICAL_GET);
	auto &get = op.Cast<LogicalGet>();
	return get.GetTable();
>>>>>>> da69aeaa
}

// The filter was made on top of a logical sample or other projection,
// but no specific columns are referenced. See issue 4978 number 4.
bool CardinalityEstimator::EmptyFilter(FilterInfo &filter_info) {
	if (!filter_info.left_set && !filter_info.right_set) {
		return true;
	}
	return false;
}

void CardinalityEstimator::AddRelationTdom(FilterInfo &filter_info) {
	D_ASSERT(filter_info.set.count >= 1);
	for (const RelationsToTDom &r2tdom : relations_to_tdoms) {
		auto &i_set = r2tdom.equivalent_relations;
		if (i_set.find(filter_info.left_binding) != i_set.end()) {
			// found an equivalent filter
			return;
		}
	}
<<<<<<< HEAD
	auto key = ColumnBinding(filter_info->left_binding.table_index, filter_info->left_binding.column_index);
=======
	auto key = ColumnBinding(filter_info.left_binding.table_index, filter_info.left_binding.column_index);
>>>>>>> da69aeaa
	relations_to_tdoms.emplace_back(column_binding_set_t({key}));
}

bool CardinalityEstimator::SingleColumnFilter(FilterInfo &filter_info) {
	if (filter_info.left_set && filter_info.right_set) {
		// Both set
		return false;
	}
	if (EmptyFilter(filter_info)) {
		return false;
	}
	return true;
}

vector<idx_t> CardinalityEstimator::DetermineMatchingEquivalentSets(FilterInfo *filter_info) {
	vector<idx_t> matching_equivalent_sets;
	auto equivalent_relation_index = 0;

	for (const RelationsToTDom &r2tdom : relations_to_tdoms) {
		auto &i_set = r2tdom.equivalent_relations;
		if (i_set.find(filter_info->left_binding) != i_set.end()) {
			matching_equivalent_sets.push_back(equivalent_relation_index);
		} else if (i_set.find(filter_info->right_binding) != i_set.end()) {
			// don't add both left and right to the matching_equivalent_sets
			// since both left and right get added to that index anyway.
			matching_equivalent_sets.push_back(equivalent_relation_index);
		}
		equivalent_relation_index++;
	}
	return matching_equivalent_sets;
}

void CardinalityEstimator::AddToEquivalenceSets(FilterInfo *filter_info, vector<idx_t> matching_equivalent_sets) {
	D_ASSERT(matching_equivalent_sets.size() <= 2);
	if (matching_equivalent_sets.size() > 1) {
		// an equivalence relation is connecting to sets of equivalence relations
		// so push all relations from the second set into the first. Later we will delete
		// the second set.
		for (ColumnBinding i : relations_to_tdoms.at(matching_equivalent_sets[1]).equivalent_relations) {
			relations_to_tdoms.at(matching_equivalent_sets[0]).equivalent_relations.insert(i);
		}
		relations_to_tdoms.at(matching_equivalent_sets[1]).equivalent_relations.clear();
		relations_to_tdoms.at(matching_equivalent_sets[0]).filters.push_back(filter_info);
		// add all values of one set to the other, delete the empty one
	} else if (matching_equivalent_sets.size() == 1) {
		auto &tdom_i = relations_to_tdoms.at(matching_equivalent_sets.at(0));
		tdom_i.equivalent_relations.insert(filter_info->left_binding);
		tdom_i.equivalent_relations.insert(filter_info->right_binding);
		tdom_i.filters.push_back(filter_info);
	} else if (matching_equivalent_sets.empty()) {
		column_binding_set_t tmp;
		tmp.insert(filter_info->left_binding);
		tmp.insert(filter_info->right_binding);
		relations_to_tdoms.emplace_back(tmp);
		relations_to_tdoms.back().filters.push_back(filter_info);
	}
}

void CardinalityEstimator::AddRelationToColumnMapping(ColumnBinding key, ColumnBinding value) {
	relation_column_to_original_column[key] = value;
}

void CardinalityEstimator::CopyRelationMap(column_binding_map_t<ColumnBinding> &child_binding_map) {
	for (auto &binding_map : relation_column_to_original_column) {
		D_ASSERT(child_binding_map.find(binding_map.first) == child_binding_map.end());
		child_binding_map[binding_map.first] = binding_map.second;
	}
}

void CardinalityEstimator::AddColumnToRelationMap(idx_t table_index, idx_t column_index) {
	relation_attributes[table_index].columns.insert(column_index);
}

void CardinalityEstimator::InitEquivalentRelations(vector<unique_ptr<FilterInfo>> &filter_infos) {
	// For each filter, we fill keep track of the index of the equivalent relation set
	// the left and right relation needs to be added to.
	for (auto &filter : filter_infos) {
		if (SingleColumnFilter(*filter)) {
			// Filter on one relation, (i.e string or range filter on a column).
			// Grab the first relation and add it to  the equivalence_relations
			AddRelationTdom(*filter);
			continue;
		} else if (EmptyFilter(*filter)) {
			continue;
		}
		D_ASSERT(filter->left_set->count >= 1);
		D_ASSERT(filter->right_set->count >= 1);

		auto matching_equivalent_sets = DetermineMatchingEquivalentSets(filter.get());
		AddToEquivalenceSets(filter.get(), matching_equivalent_sets);
	}
}

void CardinalityEstimator::VerifySymmetry(JoinNode &result, JoinNode &entry) {
	if (result.GetCardinality<double>() != entry.GetCardinality<double>()) {
		// Currently it's possible that some entries are cartesian joins.
		// When this is the case, you don't always have symmetry, but
		// if the cost of the result is less, then just assure the cardinality
		// is also less, then you have the same effect of symmetry.
		D_ASSERT(ceil(result.GetCardinality<double>()) <= ceil(entry.GetCardinality<double>()) ||
		         floor(result.GetCardinality<double>()) <= floor(entry.GetCardinality<double>()));
	}
}

void CardinalityEstimator::InitTotalDomains() {
	auto remove_start = std::remove_if(relations_to_tdoms.begin(), relations_to_tdoms.end(),
	                                   [](RelationsToTDom &r_2_tdom) { return r_2_tdom.equivalent_relations.empty(); });
	relations_to_tdoms.erase(remove_start, relations_to_tdoms.end());
}

double CardinalityEstimator::ComputeCost(JoinNode &left, JoinNode &right, double expected_cardinality) {
	return expected_cardinality + left.GetCost() + right.GetCost();
}

double CardinalityEstimator::EstimateCrossProduct(const JoinNode &left, const JoinNode &right) {
	// need to explicity use double here, otherwise auto converts it to an int, then
	// there is an autocast in the return.
	if (left.GetCardinality<double>() >= (NumericLimits<double>::Maximum() / right.GetCardinality<double>())) {
		return NumericLimits<double>::Maximum();
	}
	return left.GetCardinality<double>() * right.GetCardinality<double>();
}

void CardinalityEstimator::AddRelationColumnMapping(LogicalGet &get, idx_t relation_id) {
	for (idx_t it = 0; it < get.column_ids.size(); it++) {
		auto key = ColumnBinding(relation_id, it);
		auto value = ColumnBinding(get.table_index, get.column_ids[it]);
		AddRelationToColumnMapping(key, value);
	}
}

void UpdateDenom(Subgraph2Denominator &relation_2_denom, RelationsToTDom &relation_to_tdom) {
	relation_2_denom.denom *= relation_to_tdom.has_tdom_hll ? relation_to_tdom.tdom_hll : relation_to_tdom.tdom_no_hll;
}

void FindSubgraphMatchAndMerge(Subgraph2Denominator &merge_to, idx_t find_me,
                               vector<Subgraph2Denominator>::iterator subgraph,
                               vector<Subgraph2Denominator>::iterator end) {
	for (; subgraph != end; subgraph++) {
		if (subgraph->relations.count(find_me) >= 1) {
			for (auto &relation : subgraph->relations) {
				merge_to.relations.insert(relation);
			}
			subgraph->relations.clear();
			merge_to.denom *= subgraph->denom;
			return;
		}
	}
}

double CardinalityEstimator::EstimateCardinalityWithSet(JoinRelationSet &new_set) {
	double numerator = 1;
	unordered_set<idx_t> actual_set;
	for (idx_t i = 0; i < new_set.count; i++) {
		numerator *= relation_attributes[new_set.relations[i]].cardinality;
		actual_set.insert(new_set.relations[i]);
	}
	vector<Subgraph2Denominator> subgraphs;
	bool done = false;
	bool found_match = false;

	// Finding the denominator is tricky. You need to go through the tdoms in decreasing order
	// Then loop through all filters in the equivalence set of the tdom to see if both the
	// left and right relations are in the new set, if so you can use that filter.
	// You must also make sure that the filters all relations in the given set, so we use subgraphs
	// that should eventually merge into one connected graph that joins all the relations
	// TODO: Implement a method to cache subgraphs so you don't have to build them up every
	// time the cardinality of a new set is requested

	// relations_to_tdoms has already been sorted.
	for (auto &relation_2_tdom : relations_to_tdoms) {
		// loop through each filter in the tdom.
		if (done) {
			break;
		}
		for (auto &filter : relation_2_tdom.filters) {
			if (actual_set.count(filter->left_binding.table_index) == 0 ||
			    actual_set.count(filter->right_binding.table_index) == 0) {
				continue;
			}
			// the join filter is on relations in the new set.
			found_match = false;
			vector<Subgraph2Denominator>::iterator it;
			for (it = subgraphs.begin(); it != subgraphs.end(); it++) {
				auto left_in = it->relations.count(filter->left_binding.table_index);
				auto right_in = it->relations.count(filter->right_binding.table_index);
				if (left_in && right_in) {
					// if both left and right bindings are in the subgraph, continue.
					// This means another filter is connecting relations already in the
					// subgraph it, but it has a tdom that is less, and we don't care.
					found_match = true;
					continue;
				}
				if (!left_in && !right_in) {
					// if both left and right bindings are *not* in the subgraph, continue
					// without finding a match. This will trigger the process to add a new
					// subgraph
					continue;
				}
				idx_t find_table;
				if (left_in) {
					find_table = filter->right_binding.table_index;
				} else {
					D_ASSERT(right_in);
					find_table = filter->left_binding.table_index;
				}
				auto next_subgraph = it + 1;
				// iterate through other subgraphs and merge.
				FindSubgraphMatchAndMerge(*it, find_table, next_subgraph, subgraphs.end());
				// Now insert the right binding and update denominator with the
				// tdom of the filter
				it->relations.insert(find_table);
				UpdateDenom(*it, relation_2_tdom);
				found_match = true;
				break;
			}
			// means that the filter joins relations in the given set, but there is no
			// connection to any subgraph in subgraphs. Add a new subgraph, and maybe later there will be
			// a connection.
			if (!found_match) {
				subgraphs.emplace_back();
<<<<<<< HEAD
				auto subgraph = &subgraphs.back();
				subgraph->relations.insert(filter->left_binding.table_index);
				subgraph->relations.insert(filter->right_binding.table_index);
				UpdateDenom(subgraph, &relation_2_tdom);
=======
				auto &subgraph = subgraphs.back();
				subgraph.relations.insert(filter->left_binding.table_index);
				subgraph.relations.insert(filter->right_binding.table_index);
				UpdateDenom(subgraph, relation_2_tdom);
>>>>>>> da69aeaa
			}
			auto remove_start = std::remove_if(subgraphs.begin(), subgraphs.end(),
			                                   [](Subgraph2Denominator &s) { return s.relations.empty(); });
			subgraphs.erase(remove_start, subgraphs.end());

			if (subgraphs.size() == 1 && subgraphs.at(0).relations.size() == new_set.count) {
				// You have found enough filters to connect the relations. These are guaranteed
				// to be the filters with the highest Tdoms.
				done = true;
				break;
			}
		}
	}
	double denom = 1;
	// TODO: It's possible cross-products were added and are not present in the filters in the relation_2_tdom
	//       structures. When that's the case, multiply the denom structures that have no intersection
	for (auto &match : subgraphs) {
		// It's possible that in production, one of the D_ASSERTS above will fail and not all subgraphs
		// were connected. When this happens, just use the largest denominator of all the subgraphs.
		if (match.denom > denom) {
			denom = match.denom;
		}
	}
	// can happen if a table has cardinality 0, or a tdom is set to 0
	if (denom == 0) {
		denom = 1;
	}
	return numerator / denom;
}

static bool IsLogicalFilter(LogicalOperator &op) {
	return op.type == LogicalOperatorType::LOGICAL_FILTER;
}

<<<<<<< HEAD
static LogicalGet *GetLogicalGet(LogicalOperator *op, idx_t table_index = DConstants::INVALID_INDEX) {
	LogicalGet *get = nullptr;
	switch (op->type) {
=======
static optional_ptr<LogicalGet> GetLogicalGet(LogicalOperator &op, idx_t table_index = DConstants::INVALID_INDEX) {
	optional_ptr<LogicalGet> get;
	switch (op.type) {
>>>>>>> da69aeaa
	case LogicalOperatorType::LOGICAL_GET:
		get = &op.Cast<LogicalGet>();
		break;
	case LogicalOperatorType::LOGICAL_FILTER:
<<<<<<< HEAD
		get = GetLogicalGet(op->children.at(0).get(), table_index);
		break;
	case LogicalOperatorType::LOGICAL_PROJECTION:
		get = GetLogicalGet(op->children.at(0).get(), table_index);
		break;
	case LogicalOperatorType::LOGICAL_ASOF_JOIN:
	case LogicalOperatorType::LOGICAL_COMPARISON_JOIN: {
		LogicalComparisonJoin &join = op->Cast<LogicalComparisonJoin>();
=======
		get = GetLogicalGet(*op.children.at(0), table_index);
		break;
	case LogicalOperatorType::LOGICAL_PROJECTION:
		get = GetLogicalGet(*op.children.at(0), table_index);
		break;
	case LogicalOperatorType::LOGICAL_ASOF_JOIN:
	case LogicalOperatorType::LOGICAL_COMPARISON_JOIN: {
		auto &join = op.Cast<LogicalComparisonJoin>();
>>>>>>> da69aeaa
		// We should never be calling GetLogicalGet without a valid table_index.
		// We are attempting to get the catalog table for a relation (for statistics/cardinality estimation)
		// A logical join means there is a non-reorderable relation in the join plan. This means we need
		// to know the exact table index to return.
		D_ASSERT(table_index != DConstants::INVALID_INDEX);
		if (join.join_type == JoinType::MARK || join.join_type == JoinType::LEFT) {
<<<<<<< HEAD
			auto child = join.children.at(0).get();
			get = GetLogicalGet(child, table_index);
			if (get && get->table_index == table_index) {
				return get;
			}
			child = join.children.at(1).get();
			get = GetLogicalGet(child, table_index);
=======
			auto &left_child = *join.children.at(0);
			get = GetLogicalGet(left_child, table_index);
			if (get && get->table_index == table_index) {
				return get;
			}
			auto &right_child = *join.children.at(1);
			get = GetLogicalGet(right_child, table_index);
>>>>>>> da69aeaa
			if (get && get->table_index == table_index) {
				return get;
			}
		}
		break;
	}
	default:
		// return null pointer, maybe there is no logical get under this child
		break;
	}
	return get;
}

void CardinalityEstimator::MergeBindings(idx_t binding_index, idx_t relation_id,
                                         vector<column_binding_map_t<ColumnBinding>> &child_binding_maps) {
	for (auto &map_set : child_binding_maps) {
		for (auto &mapping : map_set) {
			ColumnBinding relation_bindings = mapping.first;
			ColumnBinding actual_bindings = mapping.second;

			if (actual_bindings.table_index == binding_index) {
				auto key = ColumnBinding(relation_id, relation_bindings.column_index);
				AddRelationToColumnMapping(key, actual_bindings);
			}
		}
	}
}

bool SortTdoms(const RelationsToTDom &a, const RelationsToTDom &b) {
	if (a.has_tdom_hll && b.has_tdom_hll) {
		return a.tdom_hll > b.tdom_hll;
	}
	if (a.has_tdom_hll) {
		return a.tdom_hll > b.tdom_no_hll;
	}
	if (b.has_tdom_hll) {
		return a.tdom_no_hll > b.tdom_hll;
	}
	return a.tdom_no_hll > b.tdom_no_hll;
}

void CardinalityEstimator::InitCardinalityEstimatorProps(vector<NodeOp> &node_ops,
                                                         vector<unique_ptr<FilterInfo>> &filter_infos) {
	InitEquivalentRelations(filter_infos);
	InitTotalDomains();
<<<<<<< HEAD
	for (idx_t i = 0; i < node_ops->size(); i++) {
		auto join_node = (*node_ops)[i].node.get();
		auto op = (*node_ops)[i].op;
		join_node->SetBaseTableCardinality(op->EstimateCardinality(context));
		if (op->type == LogicalOperatorType::LOGICAL_COMPARISON_JOIN) {
			auto &join = op->Cast<LogicalComparisonJoin>();
=======
	for (idx_t i = 0; i < node_ops.size(); i++) {
		auto &join_node = *node_ops[i].node;
		auto &op = node_ops[i].op;
		join_node.SetBaseTableCardinality(op.EstimateCardinality(context));
		if (op.type == LogicalOperatorType::LOGICAL_COMPARISON_JOIN) {
			auto &join = op.Cast<LogicalComparisonJoin>();
>>>>>>> da69aeaa
			if (join.join_type == JoinType::LEFT) {
				// If a base op is a Logical Comparison join it is probably a left join,
				// so the cost of the larger table is a fine estimate.
				// TODO: provide better estimates for cost of mark joins
				// MARK joins are used for anti and semi joins, so the cost can conceivably be
				// less than the base table cardinality.
<<<<<<< HEAD
				join_node->SetCost(join_node->GetBaseTableCardinality());
			}
		} else if (op->type == LogicalOperatorType::LOGICAL_ASOF_JOIN) {
			// AsOf joins have the cardinality of the LHS
			join_node->SetCost(join_node->GetBaseTableCardinality());
=======
				join_node.SetCost(join_node.GetBaseTableCardinality());
			}
		} else if (op.type == LogicalOperatorType::LOGICAL_ASOF_JOIN) {
			// AsOf joins have the cardinality of the LHS
			join_node.SetCost(join_node.GetBaseTableCardinality());
>>>>>>> da69aeaa
		}
		// Total domains can be affected by filters. So we update base table cardinality first
		EstimateBaseTableCardinality(join_node, op);
		// Then update total domains.
		UpdateTotalDomains(join_node, op);
	}

	// sort relations from greatest tdom to lowest tdom.
	std::sort(relations_to_tdoms.begin(), relations_to_tdoms.end(), SortTdoms);
}

<<<<<<< HEAD
void CardinalityEstimator::UpdateTotalDomains(JoinNode *node, LogicalOperator *op) {
	auto relation_id = node->set->relations[0];
	relation_attributes[relation_id].cardinality = node->GetCardinality<double>();
	//! Initialize the distinct count for all columns used in joins with the current relation.
	idx_t distinct_count = node->GetBaseTableCardinality();
	TableCatalogEntry *catalog_table = nullptr;

	bool direct_filter = false;
	LogicalGet *get = nullptr;
=======
void CardinalityEstimator::UpdateTotalDomains(JoinNode &node, LogicalOperator &op) {
	auto relation_id = node.set.relations[0];
	relation_attributes[relation_id].cardinality = node.GetCardinality<double>();
	//! Initialize the distinct count for all columns used in joins with the current relation.
	idx_t distinct_count = node.GetBaseTableCardinality();
	optional_ptr<TableCatalogEntry> catalog_table;

	optional_ptr<LogicalGet> get;
>>>>>>> da69aeaa
	bool get_updated = true;
	for (auto &column : relation_attributes[relation_id].columns) {
		//! for every column used in a filter in the relation, get the distinct count via HLL, or assume it to be
		//! the cardinality
		ColumnBinding key = ColumnBinding(relation_id, column);
		auto actual_binding = relation_column_to_original_column.find(key);
		// each relation has columns that are either projected or used as filters
		// In order to get column statistics we need to make sure the actual binding still
		// refers to the same base table relation, as non-reorderable joins may involve 2+
		// base table relations and therefore the columns may also refer to 2 different
		// base table relations
		if (actual_binding != relation_column_to_original_column.end() &&
		    (!get || get->table_index != actual_binding->second.table_index)) {
			get = GetLogicalGet(op, actual_binding->second.table_index);
			get_updated = true;
		} else {
			get_updated = false;
		}

		if (get_updated) {
<<<<<<< HEAD
			catalog_table = GetCatalogTableEntry(get);
		}

		if (catalog_table && actual_binding != relation_column_to_original_column.end()) {
			// Get HLL stats here
			auto base_stats = catalog_table->GetStatistics(context, actual_binding->second.column_index);
			if (base_stats) {
				distinct_count = base_stats->GetDistinctCount();
=======
			if (get) {
				catalog_table = GetCatalogTableEntry(*get);
			} else {
				catalog_table = nullptr;
>>>>>>> da69aeaa
			}
		}

<<<<<<< HEAD
			// means you have a direct filter on a column. The distinct_count/total domain for the column
			// should be decreased to match the predicted total domain matching the filter.
			// We decrease the total domain for all columns in the equivalence set because filter pushdown
			// will mean all columns are affected.
			if (direct_filter) {
				distinct_count = node->GetCardinality<idx_t>();
			}

			// HLL has estimation error, distinct_count can't be greater than cardinality of the table before filters
			if (distinct_count > node->GetBaseTableCardinality()) {
				distinct_count = node->GetBaseTableCardinality();
			}
		} else {
			// No HLL. So if we know there is a direct filter, reduce the distinct count to the cardinality
			// with filter effects. Otherwise assume the distinct count is still the cardinality
			if (direct_filter) {
				distinct_count = node->GetCardinality<idx_t>();
			} else {
				distinct_count = node->GetBaseTableCardinality();
			}
=======
		if (catalog_table && actual_binding != relation_column_to_original_column.end()) {
			// Get HLL stats here
			auto base_stats = catalog_table->GetStatistics(context, actual_binding->second.column_index);
			if (base_stats) {
				distinct_count = base_stats->GetDistinctCount();
			}

			// HLL has estimation error, distinct_count can't be greater than cardinality of the table before filters
			if (distinct_count > node.GetBaseTableCardinality()) {
				distinct_count = node.GetBaseTableCardinality();
			}
		} else {
			distinct_count = node.GetBaseTableCardinality();
>>>>>>> da69aeaa
		}
		// Update the relation_to_tdom set with the estimated distinct count (or tdom) calculated above
		for (auto &relation_to_tdom : relations_to_tdoms) {
			column_binding_set_t i_set = relation_to_tdom.equivalent_relations;
			if (i_set.count(key) != 1) {
				continue;
			}
			if (catalog_table) {
				if (relation_to_tdom.tdom_hll < distinct_count) {
					relation_to_tdom.tdom_hll = distinct_count;
					relation_to_tdom.has_tdom_hll = true;
				}
				if (relation_to_tdom.tdom_no_hll > distinct_count) {
					relation_to_tdom.tdom_no_hll = distinct_count;
				}
			} else {
				// Here we don't have catalog statistics, and the following is how we determine
				// the tdom
				// 1. If there is any hll data in the equivalence set, use that
				// 2. Otherwise, use the table with the smallest cardinality
				if (relation_to_tdom.tdom_no_hll > distinct_count && !relation_to_tdom.has_tdom_hll) {
					relation_to_tdom.tdom_no_hll = distinct_count;
				}
			}
			break;
		}
	}
}

<<<<<<< HEAD
TableFilterSet *CardinalityEstimator::GetTableFilters(LogicalOperator *op, idx_t table_index) {
=======
optional_ptr<TableFilterSet> CardinalityEstimator::GetTableFilters(LogicalOperator &op, idx_t table_index) {
>>>>>>> da69aeaa
	auto get = GetLogicalGet(op, table_index);
	return get ? &get->table_filters : nullptr;
}

idx_t CardinalityEstimator::InspectConjunctionAND(idx_t cardinality, idx_t column_index, ConjunctionAndFilter &filter,
                                                  unique_ptr<BaseStatistics> base_stats) {
	auto has_equality_filter = false;
	auto cardinality_after_filters = cardinality;
	for (auto &child_filter : filter.child_filters) {
		if (child_filter->filter_type != TableFilterType::CONSTANT_COMPARISON) {
			continue;
		}
		auto &comparison_filter = child_filter->Cast<ConstantFilter>();
		if (comparison_filter.comparison_type != ExpressionType::COMPARE_EQUAL) {
			continue;
		}
		auto column_count = 0;
		if (base_stats) {
			column_count = base_stats->GetDistinctCount();
		}
		auto filtered_card = cardinality;
		// column_count = 0 when there is no column count (i.e parquet scans)
		if (column_count > 0) {
			// we want the ceil of cardinality/column_count. We also want to avoid compiler errors
			filtered_card = (cardinality + column_count - 1) / column_count;
			cardinality_after_filters = filtered_card;
		}
		if (has_equality_filter) {
			cardinality_after_filters = MinValue(filtered_card, cardinality_after_filters);
		}
		has_equality_filter = true;
	}
	return cardinality_after_filters;
}

idx_t CardinalityEstimator::InspectConjunctionOR(idx_t cardinality, idx_t column_index, ConjunctionOrFilter &filter,
                                                 unique_ptr<BaseStatistics> base_stats) {
	auto has_equality_filter = false;
	auto cardinality_after_filters = cardinality;
	for (auto &child_filter : filter.child_filters) {
		if (child_filter->filter_type != TableFilterType::CONSTANT_COMPARISON) {
			continue;
		}
		auto &comparison_filter = child_filter->Cast<ConstantFilter>();
		if (comparison_filter.comparison_type == ExpressionType::COMPARE_EQUAL) {
			auto column_count = cardinality_after_filters;
			if (base_stats) {
				column_count = base_stats->GetDistinctCount();
			}
			auto increment = MaxValue<idx_t>(((cardinality + column_count - 1) / column_count), 1);
			if (has_equality_filter) {
				cardinality_after_filters += increment;
			} else {
				cardinality_after_filters = increment;
			}
			has_equality_filter = true;
		}
	}
	D_ASSERT(cardinality_after_filters > 0);
	return cardinality_after_filters;
}

<<<<<<< HEAD
idx_t CardinalityEstimator::InspectTableFilters(idx_t cardinality, LogicalOperator *op, TableFilterSet *table_filters,
=======
idx_t CardinalityEstimator::InspectTableFilters(idx_t cardinality, LogicalOperator &op, TableFilterSet &table_filters,
>>>>>>> da69aeaa
                                                idx_t table_index) {
	idx_t cardinality_after_filters = cardinality;
	auto get = GetLogicalGet(op, table_index);
	unique_ptr<BaseStatistics> column_statistics;
	for (auto &it : table_filters.filters) {
		column_statistics = nullptr;
		if (get->bind_data && get->function.name.compare("seq_scan") == 0) {
			auto &table_scan_bind_data = get->bind_data->Cast<TableScanBindData>();
			column_statistics = get->function.statistics(context, &table_scan_bind_data, it.first);
		}
		if (it.second->filter_type == TableFilterType::CONJUNCTION_AND) {
			auto &filter = it.second->Cast<ConjunctionAndFilter>();
			idx_t cardinality_with_and_filter =
			    InspectConjunctionAND(cardinality, it.first, filter, std::move(column_statistics));
			cardinality_after_filters = MinValue(cardinality_after_filters, cardinality_with_and_filter);
		} else if (it.second->filter_type == TableFilterType::CONJUNCTION_OR) {
			auto &filter = it.second->Cast<ConjunctionOrFilter>();
			idx_t cardinality_with_or_filter =
			    InspectConjunctionOR(cardinality, it.first, filter, std::move(column_statistics));
			cardinality_after_filters = MinValue(cardinality_after_filters, cardinality_with_or_filter);
		}
	}
	// if the above code didn't find an equality filter (i.e country_code = "[us]")
	// and there are other table filters, use default selectivity.
	bool has_equality_filter = (cardinality_after_filters != cardinality);
	if (!has_equality_filter && !table_filters.filters.empty()) {
		cardinality_after_filters = MaxValue<idx_t>(cardinality * DEFAULT_SELECTIVITY, 1);
	}
	return cardinality_after_filters;
}

void CardinalityEstimator::EstimateBaseTableCardinality(JoinNode &node, LogicalOperator &op) {
	auto has_logical_filter = IsLogicalFilter(op);
<<<<<<< HEAD
	D_ASSERT(node->set->count == 1);
	auto relation_id = node->set->relations[0];

	double lowest_card_found = NumericLimits<double>::Maximum();
	for (auto &column : relation_attributes[relation_id].columns) {
		auto card_after_filters = node->GetBaseTableCardinality();
		ColumnBinding key = ColumnBinding(relation_id, column);
		TableFilterSet *table_filters = nullptr;
=======
	D_ASSERT(node.set.count == 1);
	auto relation_id = node.set.relations[0];

	double lowest_card_found = node.GetBaseTableCardinality();
	for (auto &column : relation_attributes[relation_id].columns) {
		auto card_after_filters = node.GetBaseTableCardinality();
		ColumnBinding key = ColumnBinding(relation_id, column);
		optional_ptr<TableFilterSet> table_filters;
>>>>>>> da69aeaa
		auto actual_binding = relation_column_to_original_column.find(key);
		if (actual_binding != relation_column_to_original_column.end()) {
			table_filters = GetTableFilters(op, actual_binding->second.table_index);
		}

		if (table_filters) {
			double inspect_result =
<<<<<<< HEAD
			    (double)InspectTableFilters(card_after_filters, op, table_filters, actual_binding->second.table_index);
=======
			    (double)InspectTableFilters(card_after_filters, op, *table_filters, actual_binding->second.table_index);
>>>>>>> da69aeaa
			card_after_filters = MinValue(inspect_result, (double)card_after_filters);
		}
		if (has_logical_filter) {
			card_after_filters *= DEFAULT_SELECTIVITY;
		}
		lowest_card_found = MinValue(card_after_filters, lowest_card_found);
	}
<<<<<<< HEAD
	node->SetEstimatedCardinality(lowest_card_found);
=======
	node.SetEstimatedCardinality(lowest_card_found);
>>>>>>> da69aeaa
}

} // namespace duckdb<|MERGE_RESOLUTION|>--- conflicted
+++ resolved
@@ -12,21 +12,10 @@
 
 namespace duckdb {
 
-<<<<<<< HEAD
-static TableCatalogEntry *GetCatalogTableEntry(LogicalOperator *op) {
-	if (!op) {
-		return nullptr;
-	}
-	D_ASSERT(op->type == LogicalOperatorType::LOGICAL_GET);
-	auto &get = op->Cast<LogicalGet>();
-	TableCatalogEntry *entry = get.GetTable();
-	return entry;
-=======
 static optional_ptr<TableCatalogEntry> GetCatalogTableEntry(LogicalOperator &op) {
 	D_ASSERT(op.type == LogicalOperatorType::LOGICAL_GET);
 	auto &get = op.Cast<LogicalGet>();
 	return get.GetTable();
->>>>>>> da69aeaa
 }
 
 // The filter was made on top of a logical sample or other projection,
@@ -47,11 +36,7 @@
 			return;
 		}
 	}
-<<<<<<< HEAD
-	auto key = ColumnBinding(filter_info->left_binding.table_index, filter_info->left_binding.column_index);
-=======
 	auto key = ColumnBinding(filter_info.left_binding.table_index, filter_info.left_binding.column_index);
->>>>>>> da69aeaa
 	relations_to_tdoms.emplace_back(column_binding_set_t({key}));
 }
 
@@ -273,17 +258,10 @@
 			// a connection.
 			if (!found_match) {
 				subgraphs.emplace_back();
-<<<<<<< HEAD
-				auto subgraph = &subgraphs.back();
-				subgraph->relations.insert(filter->left_binding.table_index);
-				subgraph->relations.insert(filter->right_binding.table_index);
-				UpdateDenom(subgraph, &relation_2_tdom);
-=======
 				auto &subgraph = subgraphs.back();
 				subgraph.relations.insert(filter->left_binding.table_index);
 				subgraph.relations.insert(filter->right_binding.table_index);
 				UpdateDenom(subgraph, relation_2_tdom);
->>>>>>> da69aeaa
 			}
 			auto remove_start = std::remove_if(subgraphs.begin(), subgraphs.end(),
 			                                   [](Subgraph2Denominator &s) { return s.relations.empty(); });
@@ -318,29 +296,13 @@
 	return op.type == LogicalOperatorType::LOGICAL_FILTER;
 }
 
-<<<<<<< HEAD
-static LogicalGet *GetLogicalGet(LogicalOperator *op, idx_t table_index = DConstants::INVALID_INDEX) {
-	LogicalGet *get = nullptr;
-	switch (op->type) {
-=======
 static optional_ptr<LogicalGet> GetLogicalGet(LogicalOperator &op, idx_t table_index = DConstants::INVALID_INDEX) {
 	optional_ptr<LogicalGet> get;
 	switch (op.type) {
->>>>>>> da69aeaa
 	case LogicalOperatorType::LOGICAL_GET:
 		get = &op.Cast<LogicalGet>();
 		break;
 	case LogicalOperatorType::LOGICAL_FILTER:
-<<<<<<< HEAD
-		get = GetLogicalGet(op->children.at(0).get(), table_index);
-		break;
-	case LogicalOperatorType::LOGICAL_PROJECTION:
-		get = GetLogicalGet(op->children.at(0).get(), table_index);
-		break;
-	case LogicalOperatorType::LOGICAL_ASOF_JOIN:
-	case LogicalOperatorType::LOGICAL_COMPARISON_JOIN: {
-		LogicalComparisonJoin &join = op->Cast<LogicalComparisonJoin>();
-=======
 		get = GetLogicalGet(*op.children.at(0), table_index);
 		break;
 	case LogicalOperatorType::LOGICAL_PROJECTION:
@@ -349,22 +311,12 @@
 	case LogicalOperatorType::LOGICAL_ASOF_JOIN:
 	case LogicalOperatorType::LOGICAL_COMPARISON_JOIN: {
 		auto &join = op.Cast<LogicalComparisonJoin>();
->>>>>>> da69aeaa
 		// We should never be calling GetLogicalGet without a valid table_index.
 		// We are attempting to get the catalog table for a relation (for statistics/cardinality estimation)
 		// A logical join means there is a non-reorderable relation in the join plan. This means we need
 		// to know the exact table index to return.
 		D_ASSERT(table_index != DConstants::INVALID_INDEX);
 		if (join.join_type == JoinType::MARK || join.join_type == JoinType::LEFT) {
-<<<<<<< HEAD
-			auto child = join.children.at(0).get();
-			get = GetLogicalGet(child, table_index);
-			if (get && get->table_index == table_index) {
-				return get;
-			}
-			child = join.children.at(1).get();
-			get = GetLogicalGet(child, table_index);
-=======
 			auto &left_child = *join.children.at(0);
 			get = GetLogicalGet(left_child, table_index);
 			if (get && get->table_index == table_index) {
@@ -372,7 +324,6 @@
 			}
 			auto &right_child = *join.children.at(1);
 			get = GetLogicalGet(right_child, table_index);
->>>>>>> da69aeaa
 			if (get && get->table_index == table_index) {
 				return get;
 			}
@@ -418,40 +369,23 @@
                                                          vector<unique_ptr<FilterInfo>> &filter_infos) {
 	InitEquivalentRelations(filter_infos);
 	InitTotalDomains();
-<<<<<<< HEAD
-	for (idx_t i = 0; i < node_ops->size(); i++) {
-		auto join_node = (*node_ops)[i].node.get();
-		auto op = (*node_ops)[i].op;
-		join_node->SetBaseTableCardinality(op->EstimateCardinality(context));
-		if (op->type == LogicalOperatorType::LOGICAL_COMPARISON_JOIN) {
-			auto &join = op->Cast<LogicalComparisonJoin>();
-=======
 	for (idx_t i = 0; i < node_ops.size(); i++) {
 		auto &join_node = *node_ops[i].node;
 		auto &op = node_ops[i].op;
 		join_node.SetBaseTableCardinality(op.EstimateCardinality(context));
 		if (op.type == LogicalOperatorType::LOGICAL_COMPARISON_JOIN) {
 			auto &join = op.Cast<LogicalComparisonJoin>();
->>>>>>> da69aeaa
 			if (join.join_type == JoinType::LEFT) {
 				// If a base op is a Logical Comparison join it is probably a left join,
 				// so the cost of the larger table is a fine estimate.
 				// TODO: provide better estimates for cost of mark joins
 				// MARK joins are used for anti and semi joins, so the cost can conceivably be
 				// less than the base table cardinality.
-<<<<<<< HEAD
-				join_node->SetCost(join_node->GetBaseTableCardinality());
-			}
-		} else if (op->type == LogicalOperatorType::LOGICAL_ASOF_JOIN) {
-			// AsOf joins have the cardinality of the LHS
-			join_node->SetCost(join_node->GetBaseTableCardinality());
-=======
 				join_node.SetCost(join_node.GetBaseTableCardinality());
 			}
 		} else if (op.type == LogicalOperatorType::LOGICAL_ASOF_JOIN) {
 			// AsOf joins have the cardinality of the LHS
 			join_node.SetCost(join_node.GetBaseTableCardinality());
->>>>>>> da69aeaa
 		}
 		// Total domains can be affected by filters. So we update base table cardinality first
 		EstimateBaseTableCardinality(join_node, op);
@@ -463,17 +397,6 @@
 	std::sort(relations_to_tdoms.begin(), relations_to_tdoms.end(), SortTdoms);
 }
 
-<<<<<<< HEAD
-void CardinalityEstimator::UpdateTotalDomains(JoinNode *node, LogicalOperator *op) {
-	auto relation_id = node->set->relations[0];
-	relation_attributes[relation_id].cardinality = node->GetCardinality<double>();
-	//! Initialize the distinct count for all columns used in joins with the current relation.
-	idx_t distinct_count = node->GetBaseTableCardinality();
-	TableCatalogEntry *catalog_table = nullptr;
-
-	bool direct_filter = false;
-	LogicalGet *get = nullptr;
-=======
 void CardinalityEstimator::UpdateTotalDomains(JoinNode &node, LogicalOperator &op) {
 	auto relation_id = node.set.relations[0];
 	relation_attributes[relation_id].cardinality = node.GetCardinality<double>();
@@ -482,7 +405,6 @@
 	optional_ptr<TableCatalogEntry> catalog_table;
 
 	optional_ptr<LogicalGet> get;
->>>>>>> da69aeaa
 	bool get_updated = true;
 	for (auto &column : relation_attributes[relation_id].columns) {
 		//! for every column used in a filter in the relation, get the distinct count via HLL, or assume it to be
@@ -503,8 +425,11 @@
 		}
 
 		if (get_updated) {
-<<<<<<< HEAD
-			catalog_table = GetCatalogTableEntry(get);
+			if (get) {
+				catalog_table = GetCatalogTableEntry(*get);
+			} else {
+				catalog_table = nullptr;
+			}
 		}
 
 		if (catalog_table && actual_binding != relation_column_to_original_column.end()) {
@@ -512,42 +437,6 @@
 			auto base_stats = catalog_table->GetStatistics(context, actual_binding->second.column_index);
 			if (base_stats) {
 				distinct_count = base_stats->GetDistinctCount();
-=======
-			if (get) {
-				catalog_table = GetCatalogTableEntry(*get);
-			} else {
-				catalog_table = nullptr;
->>>>>>> da69aeaa
-			}
-		}
-
-<<<<<<< HEAD
-			// means you have a direct filter on a column. The distinct_count/total domain for the column
-			// should be decreased to match the predicted total domain matching the filter.
-			// We decrease the total domain for all columns in the equivalence set because filter pushdown
-			// will mean all columns are affected.
-			if (direct_filter) {
-				distinct_count = node->GetCardinality<idx_t>();
-			}
-
-			// HLL has estimation error, distinct_count can't be greater than cardinality of the table before filters
-			if (distinct_count > node->GetBaseTableCardinality()) {
-				distinct_count = node->GetBaseTableCardinality();
-			}
-		} else {
-			// No HLL. So if we know there is a direct filter, reduce the distinct count to the cardinality
-			// with filter effects. Otherwise assume the distinct count is still the cardinality
-			if (direct_filter) {
-				distinct_count = node->GetCardinality<idx_t>();
-			} else {
-				distinct_count = node->GetBaseTableCardinality();
-			}
-=======
-		if (catalog_table && actual_binding != relation_column_to_original_column.end()) {
-			// Get HLL stats here
-			auto base_stats = catalog_table->GetStatistics(context, actual_binding->second.column_index);
-			if (base_stats) {
-				distinct_count = base_stats->GetDistinctCount();
 			}
 
 			// HLL has estimation error, distinct_count can't be greater than cardinality of the table before filters
@@ -556,7 +445,6 @@
 			}
 		} else {
 			distinct_count = node.GetBaseTableCardinality();
->>>>>>> da69aeaa
 		}
 		// Update the relation_to_tdom set with the estimated distinct count (or tdom) calculated above
 		for (auto &relation_to_tdom : relations_to_tdoms) {
@@ -586,11 +474,7 @@
 	}
 }
 
-<<<<<<< HEAD
-TableFilterSet *CardinalityEstimator::GetTableFilters(LogicalOperator *op, idx_t table_index) {
-=======
 optional_ptr<TableFilterSet> CardinalityEstimator::GetTableFilters(LogicalOperator &op, idx_t table_index) {
->>>>>>> da69aeaa
 	auto get = GetLogicalGet(op, table_index);
 	return get ? &get->table_filters : nullptr;
 }
@@ -653,11 +537,7 @@
 	return cardinality_after_filters;
 }
 
-<<<<<<< HEAD
-idx_t CardinalityEstimator::InspectTableFilters(idx_t cardinality, LogicalOperator *op, TableFilterSet *table_filters,
-=======
 idx_t CardinalityEstimator::InspectTableFilters(idx_t cardinality, LogicalOperator &op, TableFilterSet &table_filters,
->>>>>>> da69aeaa
                                                 idx_t table_index) {
 	idx_t cardinality_after_filters = cardinality;
 	auto get = GetLogicalGet(op, table_index);
@@ -691,16 +571,6 @@
 
 void CardinalityEstimator::EstimateBaseTableCardinality(JoinNode &node, LogicalOperator &op) {
 	auto has_logical_filter = IsLogicalFilter(op);
-<<<<<<< HEAD
-	D_ASSERT(node->set->count == 1);
-	auto relation_id = node->set->relations[0];
-
-	double lowest_card_found = NumericLimits<double>::Maximum();
-	for (auto &column : relation_attributes[relation_id].columns) {
-		auto card_after_filters = node->GetBaseTableCardinality();
-		ColumnBinding key = ColumnBinding(relation_id, column);
-		TableFilterSet *table_filters = nullptr;
-=======
 	D_ASSERT(node.set.count == 1);
 	auto relation_id = node.set.relations[0];
 
@@ -709,7 +579,6 @@
 		auto card_after_filters = node.GetBaseTableCardinality();
 		ColumnBinding key = ColumnBinding(relation_id, column);
 		optional_ptr<TableFilterSet> table_filters;
->>>>>>> da69aeaa
 		auto actual_binding = relation_column_to_original_column.find(key);
 		if (actual_binding != relation_column_to_original_column.end()) {
 			table_filters = GetTableFilters(op, actual_binding->second.table_index);
@@ -717,11 +586,7 @@
 
 		if (table_filters) {
 			double inspect_result =
-<<<<<<< HEAD
-			    (double)InspectTableFilters(card_after_filters, op, table_filters, actual_binding->second.table_index);
-=======
 			    (double)InspectTableFilters(card_after_filters, op, *table_filters, actual_binding->second.table_index);
->>>>>>> da69aeaa
 			card_after_filters = MinValue(inspect_result, (double)card_after_filters);
 		}
 		if (has_logical_filter) {
@@ -729,11 +594,7 @@
 		}
 		lowest_card_found = MinValue(card_after_filters, lowest_card_found);
 	}
-<<<<<<< HEAD
-	node->SetEstimatedCardinality(lowest_card_found);
-=======
 	node.SetEstimatedCardinality(lowest_card_found);
->>>>>>> da69aeaa
 }
 
 } // namespace duckdb