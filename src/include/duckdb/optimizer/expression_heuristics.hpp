//===----------------------------------------------------------------------===//
//                         DuckDB
//
<<<<<<< HEAD
// optimizer/expression_heuristics.hpp
//
//
//===----------------------------------------------------------------------===//

#pragma once

#include "duckdb/optimizer/optimizer.hpp"

namespace duckdb {

    class ExpressionHeuristics : public LogicalOperatorVisitor {
        public:
            ExpressionHeuristics(Optimizer &optimizer) : optimizer(optimizer) {
            }

            Optimizer &optimizer;
            unique_ptr<LogicalOperator> root;

            //! Search for filters to be reordered
            unique_ptr<LogicalOperator> Rewrite(unique_ptr<LogicalOperator> op);
            //! Reorder the expressions of a filter
            void ReorderExpressions(vector<unique_ptr<Expression>> &expressions);
            //! Return the cost of an expression
            index_t Cost(Expression &expr);

            //! Override this function to search for filter operators
            void VisitOperator(LogicalOperator &op) override;
    };
} // namespace duckdb
=======
// duckdb/optimizer/expression_heuristics.hpp
//
//
//===----------------------------------------------------------------------===//
>>>>>>> 13c4acb6
<|MERGE_RESOLUTION|>--- conflicted
+++ resolved
@@ -1,8 +1,7 @@
 //===----------------------------------------------------------------------===//
 //                         DuckDB
 //
-<<<<<<< HEAD
-// optimizer/expression_heuristics.hpp
+// duckdb/optimizer/expression_heuristics.hpp
 //
 //
 //===----------------------------------------------------------------------===//
@@ -31,10 +30,4 @@
             //! Override this function to search for filter operators
             void VisitOperator(LogicalOperator &op) override;
     };
-} // namespace duckdb
-=======
-// duckdb/optimizer/expression_heuristics.hpp
-//
-//
-//===----------------------------------------------------------------------===//
->>>>>>> 13c4acb6
+} // namespace duckdb