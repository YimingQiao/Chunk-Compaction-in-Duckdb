--- conflicted
+++ resolved
@@ -208,16 +208,11 @@
 	static bool CreateSuggestions(const string &extension_name, string &message);
 
 private:
-<<<<<<< HEAD
 	static unique_ptr<ExtensionInstallInfo> InstallExtensionInternal(DBConfig &config, FileSystem &fs,
 	                                                                 const string &local_path, const string &extension,
 	                                                                 bool force_install, const string &repository,
-	                                                                 const string &version);
-=======
-	static void InstallExtensionInternal(DBConfig &config, FileSystem &fs, const string &local_path,
-	                                     const string &extension, bool force_install, const string &repository,
-	                                     optional_ptr<HTTPLogger> http_logger = nullptr);
->>>>>>> d9efdd14
+	                                                                 const string &version,
+	                                                                 optional_ptr<HTTPLogger> http_logger = nullptr);
 	static const vector<string> PathComponents();
 	static string DefaultExtensionFolder(FileSystem &fs);
 	static bool AllowAutoInstall(const string &extension);
