//===----------------------------------------------------------------------===//
//                         DuckDB
//
// duckdb/common/row_operations/row_operations.hpp
//
//
//===----------------------------------------------------------------------===//

#pragma once

#include "duckdb/common/enums/expression_type.hpp"
#include "duckdb/common/types.hpp"

namespace duckdb {

struct AggregateObject;
struct AggregateFilterData;
class DataChunk;
class RowLayout;
class RowDataCollection;
struct SelectionVector;
class StringHeap;
class Vector;
struct UnifiedVectorFormat;

// RowOperations contains a set of operations that operate on data using a RowLayout
struct RowOperations {
	//===--------------------------------------------------------------------===//
	// Aggregation Operators
	//===--------------------------------------------------------------------===//
	//! initialize - unaligned addresses
	static void InitializeStates(RowLayout &layout, Vector &addresses, const SelectionVector &sel, idx_t count);
	//! destructor - unaligned addresses, updated
	static void DestroyStates(RowLayout &layout, Vector &addresses, idx_t count);
	//! update - aligned addresses
	static void UpdateStates(AggregateObject &aggr, Vector &addresses, DataChunk &payload, idx_t arg_idx, idx_t count);
	//! filtered update - aligned addresses
	static void UpdateFilteredStates(AggregateFilterData &filter_data, AggregateObject &aggr, Vector &addresses,
	                                 DataChunk &payload, idx_t arg_idx);
	//! combine - unaligned addresses, updated
	static void CombineStates(RowLayout &layout, Vector &sources, Vector &targets, idx_t count);
	//! finalize - unaligned addresses, updated
	static void FinalizeStates(RowLayout &layout, Vector &addresses, DataChunk &result, idx_t aggr_idx);

	//===--------------------------------------------------------------------===//
	// Read/Write Operators
	//===--------------------------------------------------------------------===//
	//! Scatter group data to the rows. Initialises the ValidityMask.
	static void Scatter(DataChunk &columns, UnifiedVectorFormat col_data[], const RowLayout &layout, Vector &rows,
	                    RowDataCollection &string_heap, const SelectionVector &sel, idx_t count);
	//! Gather a single column.
	static void Gather(Vector &rows, const SelectionVector &row_sel, Vector &col, const SelectionVector &col_sel,
	                   const idx_t count, const idx_t col_offset, const idx_t col_no, const idx_t build_size = 0);
	//! Full Scan an entire columns
	static void FullScanColumn(const RowLayout &layout, Vector &rows, Vector &col, idx_t count, idx_t col_idx);

	//===--------------------------------------------------------------------===//
	// Comparison Operators
	//===--------------------------------------------------------------------===//
	//! Compare a block of key data against the row values to produce an updated selection that matches
	//! and a second (optional) selection of non-matching values.
	//! Returns the number of matches remaining in the selection.
	using Predicates = vector<ExpressionType>;

	static idx_t Match(DataChunk &columns, UnifiedVectorFormat col_data[], const RowLayout &layout, Vector &rows,
	                   const Predicates &predicates, SelectionVector &sel, idx_t count, SelectionVector *no_match,
	                   idx_t &no_match_count);

	//===--------------------------------------------------------------------===//
	// Heap Operators
	//===--------------------------------------------------------------------===//
	//! Compute the entry sizes of a vector with variable size type (used before building heap buffer space).
	static void ComputeEntrySizes(Vector &v, idx_t entry_sizes[], idx_t vcount, idx_t ser_count,
	                              const SelectionVector &sel, idx_t offset = 0);
	//! Compute the entry sizes of vector data with variable size type (used before building heap buffer space).
	static void ComputeEntrySizes(Vector &v, UnifiedVectorFormat &vdata, idx_t entry_sizes[], idx_t vcount,
	                              idx_t ser_count, const SelectionVector &sel, idx_t offset = 0);
	//! Scatter vector with variable size type to the heap.
	static void HeapScatter(Vector &v, idx_t vcount, const SelectionVector &sel, idx_t ser_count, idx_t col_idx,
	                        data_ptr_t *key_locations, data_ptr_t *validitymask_locations, idx_t offset = 0);
	//! Scatter vector data with variable size type to the heap.
	static void HeapScatterVData(UnifiedVectorFormat &vdata, PhysicalType type, const SelectionVector &sel,
	                             idx_t ser_count, idx_t col_idx, data_ptr_t *key_locations,
	                             data_ptr_t *validitymask_locations, idx_t offset = 0);
	//! Gather a single column with variable size type from the heap.
	static void HeapGather(Vector &v, const idx_t &vcount, const SelectionVector &sel, const idx_t &col_idx,
	                       data_ptr_t key_locations[], data_ptr_t validitymask_locations[]);

	//===--------------------------------------------------------------------===//
	// Sorting Operators
	//===--------------------------------------------------------------------===//
	//! Scatter vector data to the rows in radix-sortable format.
	static void RadixScatter(Vector &v, idx_t vcount, const SelectionVector &sel, idx_t ser_count,
	                         data_ptr_t key_locations[], bool desc, bool has_null, bool nulls_first, idx_t prefix_len,
	                         idx_t width, idx_t offset = 0);

	//===--------------------------------------------------------------------===//
	// Out-of-Core Operators
	//===--------------------------------------------------------------------===//
	//! Swizzles blob pointers to offset within heap row
	static void SwizzleColumns(const RowLayout &layout, const data_ptr_t base_row_ptr, const idx_t count);
	//! Swizzles the base pointer of each row to offset within heap block
	static void SwizzleHeapPointer(const RowLayout &layout, data_ptr_t row_ptr, const data_ptr_t heap_base_ptr,
	                               const idx_t count, const idx_t base_offset = 0);
<<<<<<< HEAD
	//! Copies 'count' heap rows that are pointed to by the rows at 'row_ptr' to 'heap_ptr' and swizzles the pointers
	static void CopyHeapAndSwizzle(const RowLayout &layout, data_ptr_t row_ptr, const data_ptr_t heap_base_ptr,
	                               data_ptr_t heap_ptr, const idx_t count);
	//! Unswizzles the base offset within heap block the rows to pointers
	static void UnswizzleHeapPointer(const RowLayout &layout, const data_ptr_t base_row_ptr,
	                                 const data_ptr_t base_heap_ptr, const idx_t count);
=======
>>>>>>> 2c623978
	//! Unswizzles all offsets back to pointers
	static void UnswizzlePointers(const RowLayout &layout, const data_ptr_t base_row_ptr,
	                              const data_ptr_t base_heap_ptr, const idx_t count);
};

} // namespace duckdb<|MERGE_RESOLUTION|>--- conflicted
+++ resolved
@@ -102,15 +102,13 @@
 	//! Swizzles the base pointer of each row to offset within heap block
 	static void SwizzleHeapPointer(const RowLayout &layout, data_ptr_t row_ptr, const data_ptr_t heap_base_ptr,
 	                               const idx_t count, const idx_t base_offset = 0);
-<<<<<<< HEAD
 	//! Copies 'count' heap rows that are pointed to by the rows at 'row_ptr' to 'heap_ptr' and swizzles the pointers
 	static void CopyHeapAndSwizzle(const RowLayout &layout, data_ptr_t row_ptr, const data_ptr_t heap_base_ptr,
 	                               data_ptr_t heap_ptr, const idx_t count);
+
 	//! Unswizzles the base offset within heap block the rows to pointers
 	static void UnswizzleHeapPointer(const RowLayout &layout, const data_ptr_t base_row_ptr,
 	                                 const data_ptr_t base_heap_ptr, const idx_t count);
-=======
->>>>>>> 2c623978
 	//! Unswizzles all offsets back to pointers
 	static void UnswizzlePointers(const RowLayout &layout, const data_ptr_t base_row_ptr,
 	                              const data_ptr_t base_heap_ptr, const idx_t count);
