//===----------------------------------------------------------------------===//
//                         DuckDB
//
// duckdb/common/vector_operations/aggregate_executor.hpp
//
//
//===----------------------------------------------------------------------===//

#pragma once

#include "duckdb/common/exception.hpp"
#include "duckdb/common/types/vector.hpp"
#include "duckdb/common/vector_operations/vector_operations.hpp"
#include "duckdb/function/aggregate_state.hpp"

namespace duckdb {

// structs
struct AggregateInputData;

// The bounds of a window frame
struct FrameBounds {
	FrameBounds() : start(0), end(0) {};
	FrameBounds(idx_t start, idx_t end) : start(start), end(end) {};
	idx_t start = 0;
	idx_t end = 0;
};

// A set of window subframes for windowed EXCLUDE
using SubFrames = vector<FrameBounds>;

class AggregateExecutor {
private:
	template <class STATE_TYPE, class OP>
	static inline void NullaryFlatLoop(STATE_TYPE **__restrict states, AggregateInputData &aggr_input_data,
	                                   idx_t count) {
		for (idx_t i = 0; i < count; i++) {
			OP::template Operation<STATE_TYPE, OP>(*states[i], aggr_input_data, i);
		}
	}

	template <class STATE_TYPE, class OP>
	static inline void NullaryScatterLoop(STATE_TYPE **__restrict states, AggregateInputData &aggr_input_data,
	                                      const SelectionVector &ssel, idx_t count) {

		for (idx_t i = 0; i < count; i++) {
			auto sidx = ssel.get_index(i);
			OP::template Operation<STATE_TYPE, OP>(*states[sidx], aggr_input_data, sidx);
		}
	}

	template <class STATE_TYPE, class INPUT_TYPE, class OP>
	static inline void UnaryFlatLoop(const INPUT_TYPE *__restrict idata, AggregateInputData &aggr_input_data,
	                                 STATE_TYPE **__restrict states, ValidityMask &mask, idx_t count) {
		if (OP::IgnoreNull() && !mask.AllValid()) {
			AggregateUnaryInput input(aggr_input_data, mask);
			auto &base_idx = input.input_idx;
			base_idx = 0;
			auto entry_count = ValidityMask::EntryCount(count);
			for (idx_t entry_idx = 0; entry_idx < entry_count; entry_idx++) {
				auto validity_entry = mask.GetValidityEntry(entry_idx);
				idx_t next = MinValue<idx_t>(base_idx + ValidityMask::BITS_PER_VALUE, count);
				if (ValidityMask::AllValid(validity_entry)) {
					// all valid: perform operation
					for (; base_idx < next; base_idx++) {
						OP::template Operation<INPUT_TYPE, STATE_TYPE, OP>(*states[base_idx], idata[base_idx], input);
					}
				} else if (ValidityMask::NoneValid(validity_entry)) {
					// nothing valid: skip all
					base_idx = next;
					continue;
				} else {
					// partially valid: need to check individual elements for validity
					idx_t start = base_idx;
					for (; base_idx < next; base_idx++) {
						if (ValidityMask::RowIsValid(validity_entry, base_idx - start)) {
							OP::template Operation<INPUT_TYPE, STATE_TYPE, OP>(*states[base_idx], idata[base_idx],
							                                                   input);
						}
					}
				}
			}
		} else {
			AggregateUnaryInput input(aggr_input_data, mask);
			auto &i = input.input_idx;
			for (i = 0; i < count; i++) {
				OP::template Operation<INPUT_TYPE, STATE_TYPE, OP>(*states[i], idata[i], input);
			}
		}
	}

	template <class STATE_TYPE, class INPUT_TYPE, class OP>
	static inline void UnaryScatterLoop(const INPUT_TYPE *__restrict idata, AggregateInputData &aggr_input_data,
	                                    STATE_TYPE **__restrict states, const SelectionVector &isel,
	                                    const SelectionVector &ssel, ValidityMask &mask, idx_t count) {
		if (OP::IgnoreNull() && !mask.AllValid()) {
			// potential NULL values and NULL values are ignored
			AggregateUnaryInput input(aggr_input_data, mask);
			for (idx_t i = 0; i < count; i++) {
				input.input_idx = isel.get_index(i);
				auto sidx = ssel.get_index(i);
				if (mask.RowIsValid(input.input_idx)) {
					OP::template Operation<INPUT_TYPE, STATE_TYPE, OP>(*states[sidx], idata[input.input_idx], input);
				}
			}
		} else {
			// quick path: no NULL values or NULL values are not ignored
			AggregateUnaryInput input(aggr_input_data, mask);
			for (idx_t i = 0; i < count; i++) {
				input.input_idx = isel.get_index(i);
				auto sidx = ssel.get_index(i);
				OP::template Operation<INPUT_TYPE, STATE_TYPE, OP>(*states[sidx], idata[input.input_idx], input);
			}
		}
	}

	template <class STATE_TYPE, class INPUT_TYPE, class OP>
	static inline void UnaryFlatUpdateLoop(const INPUT_TYPE *__restrict idata, AggregateInputData &aggr_input_data,
	                                       STATE_TYPE *__restrict state, idx_t count, ValidityMask &mask) {
		AggregateUnaryInput input(aggr_input_data, mask);
		auto &base_idx = input.input_idx;
		base_idx = 0;
		auto entry_count = ValidityMask::EntryCount(count);
		for (idx_t entry_idx = 0; entry_idx < entry_count; entry_idx++) {
			auto validity_entry = mask.GetValidityEntry(entry_idx);
			idx_t next = MinValue<idx_t>(base_idx + ValidityMask::BITS_PER_VALUE, count);
			if (!OP::IgnoreNull() || ValidityMask::AllValid(validity_entry)) {
				// all valid: perform operation
				for (; base_idx < next; base_idx++) {
					OP::template Operation<INPUT_TYPE, STATE_TYPE, OP>(*state, idata[base_idx], input);
				}
			} else if (ValidityMask::NoneValid(validity_entry)) {
				// nothing valid: skip all
				base_idx = next;
				continue;
			} else {
				// partially valid: need to check individual elements for validity
				idx_t start = base_idx;
				for (; base_idx < next; base_idx++) {
					if (ValidityMask::RowIsValid(validity_entry, base_idx - start)) {
						OP::template Operation<INPUT_TYPE, STATE_TYPE, OP>(*state, idata[base_idx], input);
					}
				}
			}
		}
	}

	template <class STATE_TYPE, class INPUT_TYPE, class OP>
	static inline void UnaryUpdateLoop(const INPUT_TYPE *__restrict idata, AggregateInputData &aggr_input_data,
	                                   STATE_TYPE *__restrict state, idx_t count, ValidityMask &mask,
	                                   const SelectionVector &__restrict sel_vector) {
		AggregateUnaryInput input(aggr_input_data, mask);
		if (OP::IgnoreNull() && !mask.AllValid()) {
			// potential NULL values and NULL values are ignored
			for (idx_t i = 0; i < count; i++) {
				input.input_idx = sel_vector.get_index(i);
				if (mask.RowIsValid(input.input_idx)) {
					OP::template Operation<INPUT_TYPE, STATE_TYPE, OP>(*state, idata[input.input_idx], input);
				}
			}
		} else {
			// quick path: no NULL values or NULL values are not ignored
			for (idx_t i = 0; i < count; i++) {
				input.input_idx = sel_vector.get_index(i);
				OP::template Operation<INPUT_TYPE, STATE_TYPE, OP>(*state, idata[input.input_idx], input);
			}
		}
	}

	template <class STATE_TYPE, class A_TYPE, class B_TYPE, class OP>
	static inline void BinaryScatterLoop(const A_TYPE *__restrict adata, AggregateInputData &aggr_input_data,
	                                     const B_TYPE *__restrict bdata, STATE_TYPE **__restrict states, idx_t count,
	                                     const SelectionVector &asel, const SelectionVector &bsel,
	                                     const SelectionVector &ssel, ValidityMask &avalidity,
	                                     ValidityMask &bvalidity) {
		AggregateBinaryInput input(aggr_input_data, avalidity, bvalidity);
		if (OP::IgnoreNull() && (!avalidity.AllValid() || !bvalidity.AllValid())) {
			// potential NULL values and NULL values are ignored
			for (idx_t i = 0; i < count; i++) {
				input.lidx = asel.get_index(i);
				input.ridx = bsel.get_index(i);
				auto sidx = ssel.get_index(i);
				if (avalidity.RowIsValid(input.lidx) && bvalidity.RowIsValid(input.ridx)) {
					OP::template Operation<A_TYPE, B_TYPE, STATE_TYPE, OP>(*states[sidx], adata[input.lidx],
					                                                       bdata[input.ridx], input);
				}
			}
		} else {
			// quick path: no NULL values or NULL values are not ignored
			for (idx_t i = 0; i < count; i++) {
				input.lidx = asel.get_index(i);
				input.ridx = bsel.get_index(i);
				auto sidx = ssel.get_index(i);
				OP::template Operation<A_TYPE, B_TYPE, STATE_TYPE, OP>(*states[sidx], adata[input.lidx],
				                                                       bdata[input.ridx], input);
			}
		}
	}

	template <class STATE_TYPE, class A_TYPE, class B_TYPE, class OP>
	static inline void BinaryUpdateLoop(const A_TYPE *__restrict adata, AggregateInputData &aggr_input_data,
	                                    const B_TYPE *__restrict bdata, STATE_TYPE *__restrict state, idx_t count,
	                                    const SelectionVector &asel, const SelectionVector &bsel,
	                                    ValidityMask &avalidity, ValidityMask &bvalidity) {
		AggregateBinaryInput input(aggr_input_data, avalidity, bvalidity);
		if (OP::IgnoreNull() && (!avalidity.AllValid() || !bvalidity.AllValid())) {
			// potential NULL values and NULL values are ignored
			for (idx_t i = 0; i < count; i++) {
				input.lidx = asel.get_index(i);
				input.ridx = bsel.get_index(i);
				if (avalidity.RowIsValid(input.lidx) && bvalidity.RowIsValid(input.ridx)) {
					OP::template Operation<A_TYPE, B_TYPE, STATE_TYPE, OP>(*state, adata[input.lidx], bdata[input.ridx],
					                                                       input);
				}
			}
		} else {
			// quick path: no NULL values or NULL values are not ignored
			for (idx_t i = 0; i < count; i++) {
				input.lidx = asel.get_index(i);
				input.ridx = bsel.get_index(i);
				OP::template Operation<A_TYPE, B_TYPE, STATE_TYPE, OP>(*state, adata[input.lidx], bdata[input.ridx],
				                                                       input);
			}
		}
	}

public:
	template <class STATE_TYPE, class OP>
	static void NullaryScatter(Vector &states, AggregateInputData &aggr_input_data, idx_t count) {
		if (states.GetVectorType() == VectorType::CONSTANT_VECTOR) {
			auto sdata = ConstantVector::GetData<STATE_TYPE *>(states);
			OP::template ConstantOperation<STATE_TYPE, OP>(**sdata, aggr_input_data, count);
		} else if (states.GetVectorType() == VectorType::FLAT_VECTOR) {
			auto sdata = FlatVector::GetData<STATE_TYPE *>(states);
			NullaryFlatLoop<STATE_TYPE, OP>(sdata, aggr_input_data, count);
		} else {
			UnifiedVectorFormat sdata;
			states.ToUnifiedFormat(count, sdata);
			NullaryScatterLoop<STATE_TYPE, OP>((STATE_TYPE **)sdata.data, aggr_input_data, *sdata.sel, count);
		}
	}

	template <class STATE_TYPE, class OP>
	static void NullaryUpdate(data_ptr_t state, AggregateInputData &aggr_input_data, idx_t count) {
		OP::template ConstantOperation<STATE_TYPE, OP>(*reinterpret_cast<STATE_TYPE *>(state), aggr_input_data, count);
	}

	template <class STATE_TYPE, class INPUT_TYPE, class OP>
	static void UnaryScatter(Vector &input, Vector &states, AggregateInputData &aggr_input_data, idx_t count) {
		if (input.GetVectorType() == VectorType::CONSTANT_VECTOR &&
		    states.GetVectorType() == VectorType::CONSTANT_VECTOR) {
			if (OP::IgnoreNull() && ConstantVector::IsNull(input)) {
				// constant NULL input in function that ignores NULL values
				return;
			}
			// regular constant: get first state
			auto idata = ConstantVector::GetData<INPUT_TYPE>(input);
			auto sdata = ConstantVector::GetData<STATE_TYPE *>(states);
			AggregateUnaryInput input_data(aggr_input_data, ConstantVector::Validity(input));
			OP::template ConstantOperation<INPUT_TYPE, STATE_TYPE, OP>(**sdata, *idata, input_data, count);
		} else if (input.GetVectorType() == VectorType::FLAT_VECTOR &&
		           states.GetVectorType() == VectorType::FLAT_VECTOR) {
			auto idata = FlatVector::GetData<INPUT_TYPE>(input);
			auto sdata = FlatVector::GetData<STATE_TYPE *>(states);
			UnaryFlatLoop<STATE_TYPE, INPUT_TYPE, OP>(idata, aggr_input_data, sdata, FlatVector::Validity(input),
			                                          count);
		} else {
			UnifiedVectorFormat idata, sdata;
			input.ToUnifiedFormat(count, idata);
			states.ToUnifiedFormat(count, sdata);
			UnaryScatterLoop<STATE_TYPE, INPUT_TYPE, OP>(UnifiedVectorFormat::GetData<INPUT_TYPE>(idata),
			                                             aggr_input_data, (STATE_TYPE **)sdata.data, *idata.sel,
			                                             *sdata.sel, idata.validity, count);
		}
	}

	template <class STATE_TYPE, class INPUT_TYPE, class OP>
	static void UnaryUpdate(Vector &input, AggregateInputData &aggr_input_data, data_ptr_t state, idx_t count) {
		switch (input.GetVectorType()) {
		case VectorType::CONSTANT_VECTOR: {
			if (OP::IgnoreNull() && ConstantVector::IsNull(input)) {
				return;
			}
			auto idata = ConstantVector::GetData<INPUT_TYPE>(input);
			AggregateUnaryInput input_data(aggr_input_data, ConstantVector::Validity(input));
			OP::template ConstantOperation<INPUT_TYPE, STATE_TYPE, OP>(*reinterpret_cast<STATE_TYPE *>(state), *idata,
			                                                           input_data, count);
			break;
		}
		case VectorType::FLAT_VECTOR: {
			auto idata = FlatVector::GetData<INPUT_TYPE>(input);
			UnaryFlatUpdateLoop<STATE_TYPE, INPUT_TYPE, OP>(idata, aggr_input_data, (STATE_TYPE *)state, count,
			                                                FlatVector::Validity(input));
			break;
		}
		default: {
			UnifiedVectorFormat idata;
			input.ToUnifiedFormat(count, idata);
			UnaryUpdateLoop<STATE_TYPE, INPUT_TYPE, OP>(UnifiedVectorFormat::GetData<INPUT_TYPE>(idata),
			                                            aggr_input_data, (STATE_TYPE *)state, count, idata.validity,
			                                            *idata.sel);
			break;
		}
		}
	}

	template <class STATE_TYPE, class A_TYPE, class B_TYPE, class OP>
	static void BinaryScatter(AggregateInputData &aggr_input_data, Vector &a, Vector &b, Vector &states, idx_t count) {
		UnifiedVectorFormat adata, bdata, sdata;

		a.ToUnifiedFormat(count, adata);
		b.ToUnifiedFormat(count, bdata);
		states.ToUnifiedFormat(count, sdata);

		BinaryScatterLoop<STATE_TYPE, A_TYPE, B_TYPE, OP>(
		    UnifiedVectorFormat::GetData<A_TYPE>(adata), aggr_input_data, UnifiedVectorFormat::GetData<B_TYPE>(bdata),
		    (STATE_TYPE **)sdata.data, count, *adata.sel, *bdata.sel, *sdata.sel, adata.validity, bdata.validity);
	}

	template <class STATE_TYPE, class A_TYPE, class B_TYPE, class OP>
	static void BinaryUpdate(AggregateInputData &aggr_input_data, Vector &a, Vector &b, data_ptr_t state, idx_t count) {
		UnifiedVectorFormat adata, bdata;

		a.ToUnifiedFormat(count, adata);
		b.ToUnifiedFormat(count, bdata);

		BinaryUpdateLoop<STATE_TYPE, A_TYPE, B_TYPE, OP>(
		    UnifiedVectorFormat::GetData<A_TYPE>(adata), aggr_input_data, UnifiedVectorFormat::GetData<B_TYPE>(bdata),
		    (STATE_TYPE *)state, count, *adata.sel, *bdata.sel, adata.validity, bdata.validity);
	}

	template <class STATE_TYPE, class OP>
	static void Combine(Vector &source, Vector &target, AggregateInputData &aggr_input_data, idx_t count) {
		D_ASSERT(source.GetType().id() == LogicalTypeId::POINTER && target.GetType().id() == LogicalTypeId::POINTER);
		auto sdata = FlatVector::GetData<const STATE_TYPE *>(source);
		auto tdata = FlatVector::GetData<STATE_TYPE *>(target);

		for (idx_t i = 0; i < count; i++) {
			OP::template Combine<STATE_TYPE, OP>(*sdata[i], *tdata[i], aggr_input_data);
		}
	}

	template <class STATE_TYPE, class RESULT_TYPE, class OP>
	static void Finalize(Vector &states, AggregateInputData &aggr_input_data, Vector &result, idx_t count,
	                     idx_t offset) {
		if (states.GetVectorType() == VectorType::CONSTANT_VECTOR) {
			result.SetVectorType(VectorType::CONSTANT_VECTOR);

			auto sdata = ConstantVector::GetData<STATE_TYPE *>(states);
			auto rdata = ConstantVector::GetData<RESULT_TYPE>(result);
			AggregateFinalizeData finalize_data(result, aggr_input_data);
			OP::template Finalize<RESULT_TYPE, STATE_TYPE>(**sdata, *rdata, finalize_data);
		} else {
			D_ASSERT(states.GetVectorType() == VectorType::FLAT_VECTOR);
			result.SetVectorType(VectorType::FLAT_VECTOR);

			auto sdata = FlatVector::GetData<STATE_TYPE *>(states);
			auto rdata = FlatVector::GetData<RESULT_TYPE>(result);
			AggregateFinalizeData finalize_data(result, aggr_input_data);
			for (idx_t i = 0; i < count; i++) {
				finalize_data.result_idx = i + offset;
				OP::template Finalize<RESULT_TYPE, STATE_TYPE>(*sdata[i], rdata[finalize_data.result_idx],
				                                               finalize_data);
			}
		}
	}

	template <class STATE_TYPE, class OP>
	static void VoidFinalize(Vector &states, AggregateInputData &aggr_input_data, Vector &result, idx_t count,
	                         idx_t offset) {
		if (states.GetVectorType() == VectorType::CONSTANT_VECTOR) {
			result.SetVectorType(VectorType::CONSTANT_VECTOR);

			auto sdata = ConstantVector::GetData<STATE_TYPE *>(states);
			AggregateFinalizeData finalize_data(result, aggr_input_data);
			OP::template Finalize<STATE_TYPE>(**sdata, finalize_data);
		} else {
			D_ASSERT(states.GetVectorType() == VectorType::FLAT_VECTOR);
			result.SetVectorType(VectorType::FLAT_VECTOR);

			auto sdata = FlatVector::GetData<STATE_TYPE *>(states);
			AggregateFinalizeData finalize_data(result, aggr_input_data);
			for (idx_t i = 0; i < count; i++) {
				finalize_data.result_idx = i + offset;
				OP::template Finalize<STATE_TYPE>(*sdata[i], finalize_data);
			}
		}
	}

	using Frames = vector<FrameBounds>;

	template <class STATE, class INPUT_TYPE, class RESULT_TYPE, class OP>
<<<<<<< HEAD
	static void UnaryWindow(Vector &input, const ValidityMask &ifilter, AggregateInputData &aggr_input_data,
	                        data_ptr_t state_p, const Frames &frames, Vector &result, idx_t rid) {
=======
	static void UnaryWindow(const Vector &input, const ValidityMask &ifilter, AggregateInputData &aggr_input_data,
	                        data_ptr_t state_p, const SubFrames &frames, Vector &result, idx_t ridx,
	                        const_data_ptr_t gstate_p) {
>>>>>>> dd779a4c

		auto idata = FlatVector::GetData<const INPUT_TYPE>(input);
		const auto &ivalid = FlatVector::Validity(input);
		auto &state = *reinterpret_cast<STATE *>(state_p);
<<<<<<< HEAD
		OP::template Window<STATE, INPUT_TYPE, RESULT_TYPE>(idata, ifilter, ivalid, aggr_input_data, state, frames,
		                                                    result, rid);
	}

	template <typename OP>
	static void IntersectFrames(const Frames &lefts, const Frames &rights, OP &op) {
=======
		auto gstate = reinterpret_cast<const STATE *>(gstate_p);
		OP::template Window<STATE, INPUT_TYPE, RESULT_TYPE>(idata, ifilter, ivalid, aggr_input_data, state, frames,
		                                                    result, ridx, gstate);
	}

	template <typename OP>
	static void IntersectFrames(const SubFrames &lefts, const SubFrames &rights, OP &op) {
>>>>>>> dd779a4c
		const auto cover_start = MinValue(rights[0].start, lefts[0].start);
		const auto cover_end = MaxValue(rights.back().end, lefts.back().end);
		const FrameBounds last(cover_end, cover_end);

		//	Subframe indices
		idx_t l = 0;
		idx_t r = 0;
		for (auto i = cover_start; i < cover_end;) {
			uint8_t overlap = 0;

			// Are we in the previous frame?
			auto left = &last;
			if (l < lefts.size()) {
				left = &lefts[l];
				overlap |= uint8_t(left->start <= i && i < left->end) << 0;
			}

			// Are we in the current frame?
			auto right = &last;
			if (r < rights.size()) {
				right = &rights[r];
				overlap |= uint8_t(right->start <= i && i < right->end) << 1;
			}

			auto limit = i;
			switch (overlap) {
			case 0x00:
				// i ∉ F U P
				limit = MinValue(right->start, left->start);
				op.Neither(i, limit);
				break;
			case 0x01:
				// i ∈ P \ F
				limit = MinValue(left->end, right->start);
				op.Left(i, limit);
				break;
			case 0x02:
				// i ∈ F \ P
				limit = MinValue(right->end, left->start);
				op.Right(i, limit);
				break;
			case 0x03:
				// i ∈ F ∩ P
				limit = MinValue(right->end, left->end);
				op.Both(i, limit);
				break;
			}

			// Advance  the subframe indices
			i = limit;
			l += (i == left->end);
			r += (i == right->end);
		}
	}

	template <class STATE_TYPE, class OP>
	static void Destroy(Vector &states, AggregateInputData &aggr_input_data, idx_t count) {
		auto sdata = FlatVector::GetData<STATE_TYPE *>(states);
		for (idx_t i = 0; i < count; i++) {
			OP::template Destroy<STATE_TYPE>(*sdata[i], aggr_input_data);
		}
	}
};

} // namespace duckdb<|MERGE_RESOLUTION|>--- conflicted
+++ resolved
@@ -387,29 +387,14 @@
 		}
 	}
 
-	using Frames = vector<FrameBounds>;
-
 	template <class STATE, class INPUT_TYPE, class RESULT_TYPE, class OP>
-<<<<<<< HEAD
-	static void UnaryWindow(Vector &input, const ValidityMask &ifilter, AggregateInputData &aggr_input_data,
-	                        data_ptr_t state_p, const Frames &frames, Vector &result, idx_t rid) {
-=======
 	static void UnaryWindow(const Vector &input, const ValidityMask &ifilter, AggregateInputData &aggr_input_data,
 	                        data_ptr_t state_p, const SubFrames &frames, Vector &result, idx_t ridx,
 	                        const_data_ptr_t gstate_p) {
->>>>>>> dd779a4c
 
 		auto idata = FlatVector::GetData<const INPUT_TYPE>(input);
 		const auto &ivalid = FlatVector::Validity(input);
 		auto &state = *reinterpret_cast<STATE *>(state_p);
-<<<<<<< HEAD
-		OP::template Window<STATE, INPUT_TYPE, RESULT_TYPE>(idata, ifilter, ivalid, aggr_input_data, state, frames,
-		                                                    result, rid);
-	}
-
-	template <typename OP>
-	static void IntersectFrames(const Frames &lefts, const Frames &rights, OP &op) {
-=======
 		auto gstate = reinterpret_cast<const STATE *>(gstate_p);
 		OP::template Window<STATE, INPUT_TYPE, RESULT_TYPE>(idata, ifilter, ivalid, aggr_input_data, state, frames,
 		                                                    result, ridx, gstate);
@@ -417,7 +402,6 @@
 
 	template <typename OP>
 	static void IntersectFrames(const SubFrames &lefts, const SubFrames &rights, OP &op) {
->>>>>>> dd779a4c
 		const auto cover_start = MinValue(rights[0].start, lefts[0].start);
 		const auto cover_end = MaxValue(rights.back().end, lefts.back().end);
 		const FrameBounds last(cover_end, cover_end);
