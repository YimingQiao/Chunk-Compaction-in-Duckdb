--- conflicted
+++ resolved
@@ -38,18 +38,17 @@
 
 	// version info
 	DELETED_ENTRY = 51,
-<<<<<<< HEAD
+	RENAMED_ENTRY = 52,
 
 	// secrets
 	SECRET_ENTRY = 71,
 	SECRET_TYPE_ENTRY = 72,
 	SECRET_FUNCTION_ENTRY = 73,
-=======
-	RENAMED_ENTRY = 52,
 
 	// dependency info
 	DEPENDENCY_ENTRY = 100
->>>>>>> e4dd1e9d
+
+
 };
 
 DUCKDB_API string CatalogTypeToString(CatalogType type);
