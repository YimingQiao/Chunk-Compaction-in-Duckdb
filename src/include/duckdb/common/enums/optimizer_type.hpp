--- conflicted
+++ resolved
@@ -40,11 +40,8 @@
 	JOIN_FILTER_PUSHDOWN,
 	EXTENSION,
 	MATERIALIZED_CTE,
-<<<<<<< HEAD
+	SUM_REWRITER
 	RESERVOIR_INSERT,
-=======
-	SUM_REWRITER
->>>>>>> 98a26e9e
 };
 
 string OptimizerTypeToString(OptimizerType type);
