--- conflicted
+++ resolved
@@ -14,21 +14,14 @@
 
 class BufferedFileReader : public Deserializer {
 public:
-<<<<<<< HEAD
-	BufferedFileReader(FileSystem &fs, const char *path, ClientContext *context,
-	                   FileLockType lock_type = FileLockType::READ_LOCK, FileOpener *opener = nullptr);
-=======
 	BufferedFileReader(FileSystem &fs, const char *path, optional_ptr<ClientContext> context,
 	                   FileLockType lock_type = FileLockType::READ_LOCK, optional_ptr<FileOpener> opener = nullptr);
->>>>>>> da69aeaa
 
 	FileSystem &fs;
 	unsafe_unique_array<data_t> data;
 	idx_t offset;
 	idx_t read_data;
 	unique_ptr<FileHandle> handle;
-	ClientContext *context;
-	Catalog *catalog = nullptr;
 
 public:
 	void ReadData(data_ptr_t buffer, uint64_t read_size) override;
@@ -44,12 +37,8 @@
 
 	ClientContext &GetContext() override;
 
-<<<<<<< HEAD
-	Catalog *GetCatalog() override;
-=======
 	optional_ptr<Catalog> GetCatalog() override;
 	void SetCatalog(Catalog &catalog);
->>>>>>> da69aeaa
 
 private:
 	idx_t file_size;
