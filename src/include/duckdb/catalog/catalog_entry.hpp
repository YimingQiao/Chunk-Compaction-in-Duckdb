--- conflicted
+++ resolved
@@ -12,10 +12,7 @@
 #include "duckdb/common/enums/catalog_type.hpp"
 #include "duckdb/common/exception.hpp"
 #include "duckdb/common/atomic.hpp"
-<<<<<<< HEAD
-=======
 #include "duckdb/common/optional_ptr.hpp"
->>>>>>> da69aeaa
 #include <memory>
 
 namespace duckdb {
@@ -65,12 +62,9 @@
 
 	//! Convert the catalog entry to a SQL string that can be used to re-construct the catalog entry
 	virtual string ToSQL() const;
-<<<<<<< HEAD
-=======
 
 	virtual Catalog &ParentCatalog();
 	virtual SchemaCatalogEntry &ParentSchema();
->>>>>>> da69aeaa
 
 	virtual void Verify(Catalog &catalog);
 
@@ -78,19 +72,11 @@
 	template <class TARGET>
 	TARGET &Cast() {
 		D_ASSERT(dynamic_cast<TARGET *>(this));
-<<<<<<< HEAD
-		return (TARGET &)*this;
-=======
 		return reinterpret_cast<TARGET &>(*this);
->>>>>>> da69aeaa
 	}
 	template <class TARGET>
 	const TARGET &Cast() const {
 		D_ASSERT(dynamic_cast<const TARGET *>(this));
-<<<<<<< HEAD
-		return (const TARGET &)*this;
-	}
-=======
 		return reinterpret_cast<const TARGET &>(*this);
 	}
 };
@@ -109,7 +95,6 @@
 	}
 
 	void Verify(Catalog &catalog) override;
->>>>>>> da69aeaa
 };
 
 } // namespace duckdb