//===----------------------------------------------------------------------===//
//                         DuckDB
//
// duckdb/function/table_function.hpp
//
//
//===----------------------------------------------------------------------===//

#pragma once

#include "duckdb/common/enums/operator_result_type.hpp"
#include "duckdb/common/optional_ptr.hpp"
#include "duckdb/execution/execution_context.hpp"
#include "duckdb/function/function.hpp"
#include "duckdb/planner/bind_context.hpp"
#include "duckdb/planner/logical_operator.hpp"
#include "duckdb/storage/statistics/node_statistics.hpp"
#include "duckdb/common/column_index.hpp"

#include <functional>

namespace duckdb {

class BaseStatistics;
class LogicalDependencyList;
class LogicalGet;
class TableFunction;
class TableFilterSet;
class TableCatalogEntry;
struct MultiFileReader;
struct OperatorPartitionData;
struct OperatorPartitionInfo;

struct TableFunctionInfo {
	DUCKDB_API virtual ~TableFunctionInfo();

	template <class TARGET>
	TARGET &Cast() {
		DynamicCastCheck<TARGET>(this);
		return reinterpret_cast<TARGET &>(*this);
	}
	template <class TARGET>
	const TARGET &Cast() const {
		DynamicCastCheck<TARGET>(this);
		return reinterpret_cast<const TARGET &>(*this);
	}
};

struct GlobalTableFunctionState {
public:
	// value returned from MaxThreads when as many threads as possible should be used
	constexpr static const int64_t MAX_THREADS = 999999999;

public:
	DUCKDB_API virtual ~GlobalTableFunctionState();

	virtual idx_t MaxThreads() const {
		return 1;
	}

	template <class TARGET>
	TARGET &Cast() {
		DynamicCastCheck<TARGET>(this);
		return reinterpret_cast<TARGET &>(*this);
	}
	template <class TARGET>
	const TARGET &Cast() const {
		DynamicCastCheck<TARGET>(this);
		return reinterpret_cast<const TARGET &>(*this);
	}
};

struct LocalTableFunctionState {
	DUCKDB_API virtual ~LocalTableFunctionState();

	template <class TARGET>
	TARGET &Cast() {
		DynamicCastCheck<TARGET>(this);
		return reinterpret_cast<TARGET &>(*this);
	}
	template <class TARGET>
	const TARGET &Cast() const {
		DynamicCastCheck<TARGET>(this);
		return reinterpret_cast<const TARGET &>(*this);
	}
};

struct TableFunctionBindInput {
	TableFunctionBindInput(vector<Value> &inputs, named_parameter_map_t &named_parameters,
	                       vector<LogicalType> &input_table_types, vector<string> &input_table_names,
	                       optional_ptr<TableFunctionInfo> info, optional_ptr<Binder> binder,
	                       TableFunction &table_function, const TableFunctionRef &ref)
	    : inputs(inputs), named_parameters(named_parameters), input_table_types(input_table_types),
	      input_table_names(input_table_names), info(info), binder(binder), table_function(table_function), ref(ref) {
	}

	vector<Value> &inputs;
	named_parameter_map_t &named_parameters;
	vector<LogicalType> &input_table_types;
	vector<string> &input_table_names;
	optional_ptr<TableFunctionInfo> info;
	optional_ptr<Binder> binder;
	TableFunction &table_function;
	const TableFunctionRef &ref;
};

struct TableFunctionInitInput {
<<<<<<< HEAD
	TableFunctionInitInput(optional_ptr<const FunctionData> bind_data_p, const vector<column_t> &column_ids_p,
	                       const vector<idx_t> &projection_ids_p, optional_ptr<TableFilterSet> filters_p,
	                       optional_ptr<SampleOptions> sample_options_p = nullptr)
	    : bind_data(bind_data_p), column_ids(column_ids_p), projection_ids(projection_ids_p), filters(filters_p),
	      sample_options(sample_options_p) {
=======
	TableFunctionInitInput(optional_ptr<const FunctionData> bind_data_p, vector<column_t> column_ids_p,
	                       const vector<idx_t> &projection_ids_p, optional_ptr<TableFilterSet> filters_p,
	                       optional_ptr<SampleOptions> sample_options_p = nullptr)
	    : bind_data(bind_data_p), column_ids(std::move(column_ids_p)), projection_ids(projection_ids_p),
	      filters(filters_p), sample_options(sample_options_p) {
		for (auto &col_id : column_ids) {
			column_indexes.emplace_back(col_id);
		}
	}
	TableFunctionInitInput(optional_ptr<const FunctionData> bind_data_p, vector<ColumnIndex> column_indexes_p,
	                       const vector<idx_t> &projection_ids_p, optional_ptr<TableFilterSet> filters_p,
	                       optional_ptr<SampleOptions> sample_options_p = nullptr)
	    : bind_data(bind_data_p), column_indexes(std::move(column_indexes_p)), projection_ids(projection_ids_p),
	      filters(filters_p), sample_options(sample_options_p) {
		for (auto &col_id : column_indexes) {
			column_ids.emplace_back(col_id.GetPrimaryIndex());
		}
>>>>>>> 44c3e83b
	}

	optional_ptr<const FunctionData> bind_data;
	vector<column_t> column_ids;
	vector<ColumnIndex> column_indexes;
	const vector<idx_t> projection_ids;
	optional_ptr<TableFilterSet> filters;
	optional_ptr<SampleOptions> sample_options;

	bool CanRemoveFilterColumns() const {
		if (projection_ids.empty()) {
			// Not set, can't remove filter columns
			return false;
		} else if (projection_ids.size() == column_ids.size()) {
			// Filter column is used in remainder of plan, can't remove
			return false;
		} else {
			// Less columns need to be projected out than that we scan
			return true;
		}
	}
};

struct TableFunctionInput {
public:
	TableFunctionInput(optional_ptr<const FunctionData> bind_data_p,
	                   optional_ptr<LocalTableFunctionState> local_state_p,
	                   optional_ptr<GlobalTableFunctionState> global_state_p)
	    : bind_data(bind_data_p), local_state(local_state_p), global_state(global_state_p) {
	}

public:
	optional_ptr<const FunctionData> bind_data;
	optional_ptr<LocalTableFunctionState> local_state;
	optional_ptr<GlobalTableFunctionState> global_state;
};

struct TableFunctionPartitionInput {
	TableFunctionPartitionInput(optional_ptr<const FunctionData> bind_data_p, const vector<column_t> &partition_ids)
	    : bind_data(bind_data_p), partition_ids(partition_ids) {
	}

	optional_ptr<const FunctionData> bind_data;
	const vector<column_t> &partition_ids;
};

<<<<<<< HEAD
=======
struct TableFunctionToStringInput {
	TableFunctionToStringInput(const TableFunction &table_function_p, optional_ptr<const FunctionData> bind_data_p)
	    : table_function(table_function_p), bind_data(bind_data_p) {
	}
	const TableFunction &table_function;
	optional_ptr<const FunctionData> bind_data;
};

>>>>>>> 44c3e83b
struct TableFunctionGetPartitionInput {
public:
	TableFunctionGetPartitionInput(optional_ptr<const FunctionData> bind_data_p,
	                               optional_ptr<LocalTableFunctionState> local_state_p,
	                               optional_ptr<GlobalTableFunctionState> global_state_p,
	                               const OperatorPartitionInfo &partition_info_p)
	    : bind_data(bind_data_p), local_state(local_state_p), global_state(global_state_p),
	      partition_info(partition_info_p) {
	}

public:
	optional_ptr<const FunctionData> bind_data;
	optional_ptr<LocalTableFunctionState> local_state;
	optional_ptr<GlobalTableFunctionState> global_state;
	const OperatorPartitionInfo &partition_info;
};

enum class ScanType : uint8_t { TABLE, PARQUET, EXTERNAL };

struct BindInfo {
public:
	explicit BindInfo(ScanType type_p) : type(type_p) {};
	explicit BindInfo(TableCatalogEntry &table) : type(ScanType::TABLE), table(&table) {};

	unordered_map<string, Value> options;
	ScanType type;
	optional_ptr<TableCatalogEntry> table;

	void InsertOption(const string &name, Value value) { // NOLINT: work-around bug in clang-tidy
		if (options.find(name) != options.end()) {
			throw InternalException("This option already exists");
		}
		options.emplace(name, std::move(value));
	}
	template <class T>
	T GetOption(const string &name) {
		if (options.find(name) == options.end()) {
			throw InternalException("This option does not exist");
		}
		return options[name].GetValue<T>();
	}
	template <class T>
	vector<T> GetOptionList(const string &name) {
		if (options.find(name) == options.end()) {
			throw InternalException("This option does not exist");
		}
		auto option = options[name];
		if (option.type().id() != LogicalTypeId::LIST) {
			throw InternalException("This option is not a list");
		}
		vector<T> result;
		auto list_children = ListValue::GetChildren(option);
		for (auto &child : list_children) {
			result.emplace_back(child.GetValue<T>());
		}
		return result;
	}
};

//! How a table is partitioned by a given set of columns
enum class TablePartitionInfo : uint8_t {
	NOT_PARTITIONED,         // the table is not partitioned by the given set of columns
	SINGLE_VALUE_PARTITIONS, // each partition has exactly one unique value (e.g. bounds = [1,1][2,2][3,3])
	OVERLAPPING_PARTITIONS,  // the partitions overlap **only** at the boundaries (e.g. bounds = [1,2][2,3][3,4]
	DISJOINT_PARTITIONS      // the partitions are disjoint (e.g. bounds = [1,2][3,4][5,6])
};

typedef unique_ptr<FunctionData> (*table_function_bind_t)(ClientContext &context, TableFunctionBindInput &input,
                                                          vector<LogicalType> &return_types, vector<string> &names);
typedef unique_ptr<TableRef> (*table_function_bind_replace_t)(ClientContext &context, TableFunctionBindInput &input);
typedef unique_ptr<GlobalTableFunctionState> (*table_function_init_global_t)(ClientContext &context,
                                                                             TableFunctionInitInput &input);
typedef unique_ptr<LocalTableFunctionState> (*table_function_init_local_t)(ExecutionContext &context,
                                                                           TableFunctionInitInput &input,
                                                                           GlobalTableFunctionState *global_state);
typedef unique_ptr<BaseStatistics> (*table_statistics_t)(ClientContext &context, const FunctionData *bind_data,
                                                         column_t column_index);
typedef void (*table_function_t)(ClientContext &context, TableFunctionInput &data, DataChunk &output);
typedef OperatorResultType (*table_in_out_function_t)(ExecutionContext &context, TableFunctionInput &data,
                                                      DataChunk &input, DataChunk &output);
typedef OperatorFinalizeResultType (*table_in_out_function_final_t)(ExecutionContext &context, TableFunctionInput &data,
                                                                    DataChunk &output);
typedef OperatorPartitionData (*table_function_get_partition_data_t)(ClientContext &context,
                                                                     TableFunctionGetPartitionInput &input);

typedef BindInfo (*table_function_get_bind_info_t)(const optional_ptr<FunctionData> bind_data);

typedef unique_ptr<MultiFileReader> (*table_function_get_multi_file_reader_t)(const TableFunction &);

typedef bool (*table_function_supports_pushdown_type_t)(const LogicalType &type);

typedef double (*table_function_progress_t)(ClientContext &context, const FunctionData *bind_data,
                                            const GlobalTableFunctionState *global_state);
typedef void (*table_function_dependency_t)(LogicalDependencyList &dependencies, const FunctionData *bind_data);
typedef unique_ptr<NodeStatistics> (*table_function_cardinality_t)(ClientContext &context,
                                                                   const FunctionData *bind_data);
typedef void (*table_function_pushdown_complex_filter_t)(ClientContext &context, LogicalGet &get,
                                                         FunctionData *bind_data,
                                                         vector<unique_ptr<Expression>> &filters);
typedef InsertionOrderPreservingMap<string> (*table_function_to_string_t)(TableFunctionToStringInput &input);

typedef void (*table_function_serialize_t)(Serializer &serializer, const optional_ptr<FunctionData> bind_data,
                                           const TableFunction &function);
typedef unique_ptr<FunctionData> (*table_function_deserialize_t)(Deserializer &deserializer, TableFunction &function);

typedef void (*table_function_type_pushdown_t)(ClientContext &context, optional_ptr<FunctionData> bind_data,
                                               const unordered_map<idx_t, LogicalType> &new_column_types);

typedef TablePartitionInfo (*table_function_get_partition_info_t)(ClientContext &context,
                                                                  TableFunctionPartitionInput &input);

//! When to call init_global to initialize the table function
enum class TableFunctionInitialization { INITIALIZE_ON_EXECUTE, INITIALIZE_ON_SCHEDULE };

class TableFunction : public SimpleNamedParameterFunction { // NOLINT: work-around bug in clang-tidy
public:
	DUCKDB_API
	TableFunction(string name, vector<LogicalType> arguments, table_function_t function,
	              table_function_bind_t bind = nullptr, table_function_init_global_t init_global = nullptr,
	              table_function_init_local_t init_local = nullptr);
	DUCKDB_API
	TableFunction(const vector<LogicalType> &arguments, table_function_t function, table_function_bind_t bind = nullptr,
	              table_function_init_global_t init_global = nullptr, table_function_init_local_t init_local = nullptr);
	DUCKDB_API TableFunction();

	//! Bind function
	//! This function is used for determining the return type of a table producing function and returning bind data
	//! The returned FunctionData object should be constant and should not be changed during execution.
	table_function_bind_t bind;
	//! (Optional) Bind replace function
	//! This function is called before the regular bind function. It allows returning a TableRef that will be used to
	//! to generate a logical plan that replaces the LogicalGet of a regularly bound TableFunction. The BindReplace can
	//! also return a nullptr to indicate a regular bind needs to be performed instead.
	table_function_bind_replace_t bind_replace;
	//! (Optional) global init function
	//! Initialize the global operator state of the function.
	//! The global operator state is used to keep track of the progress in the table function and is shared between
	//! all threads working on the table function.
	table_function_init_global_t init_global;
	//! (Optional) local init function
	//! Initialize the local operator state of the function.
	//! The local operator state is used to keep track of the progress in the table function and is thread-local.
	table_function_init_local_t init_local;
	//! The main function
	table_function_t function;
	//! The table in-out function (if this is an in-out function)
	table_in_out_function_t in_out_function;
	//! The table in-out final function (if this is an in-out function)
	table_in_out_function_final_t in_out_function_final;
	//! (Optional) statistics function
	//! Returns the statistics of a specified column
	table_statistics_t statistics;
	//! (Optional) dependency function
	//! Sets up which catalog entries this table function depend on
	table_function_dependency_t dependency;
	//! (Optional) cardinality function
	//! Returns the expected cardinality of this scan
	table_function_cardinality_t cardinality;
	//! (Optional) pushdown a set of arbitrary filter expressions, rather than only simple comparisons with a constant
	//! Any functions remaining in the expression list will be pushed as a regular filter after the scan
	table_function_pushdown_complex_filter_t pushdown_complex_filter;
	//! (Optional) function for rendering the operator to a string in profiling output
	table_function_to_string_t to_string;
	//! (Optional) return how much of the table we have scanned up to this point (% of the data)
	table_function_progress_t table_scan_progress;
	//! (Optional) returns the partition info of the current scan operator
	table_function_get_partition_data_t get_partition_data;
	//! (Optional) returns extra bind info
	table_function_get_bind_info_t get_bind_info;
	//! (Optional) pushes down type information to scanner, returns true if pushdown was successful
	table_function_type_pushdown_t type_pushdown;
	//! (Optional) allows injecting a custom MultiFileReader implementation
	table_function_get_multi_file_reader_t get_multi_file_reader;
	//! (Optional) If this scanner supports filter pushdown, but not to all data types
	table_function_supports_pushdown_type_t supports_pushdown_type;
	//! Get partition info of the table
	table_function_get_partition_info_t get_partition_info;

	table_function_serialize_t serialize;
	table_function_deserialize_t deserialize;
	bool verify_serialization = true;

	//! Whether or not the table function supports projection pushdown. If not supported a projection will be added
	//! that filters out unused columns.
	bool projection_pushdown;
	//! Whether or not the table function supports filter pushdown. If not supported a filter will be added
	//! that applies the table filter directly.
	bool filter_pushdown;
	//! Whether or not the table function can immediately prune out filter columns that are unused in the remainder of
	//! the query plan, e.g., "SELECT i FROM tbl WHERE j = 42;" - j does not need to leave the table function at all
	bool filter_prune;
	//! Whether or not the table function supports sampling pushdown. If not supported a sample will be taken after the
	//! table function.
	bool sampling_pushdown;
	//! Additional function info, passed to the bind
	shared_ptr<TableFunctionInfo> function_info;

	//! When to call init_global
	//! By default init_global is called when the pipeline is ready for execution
	//! If this is set to `INITIALIZE_ON_SCHEDULE` the table function is initialized when the query is scheduled
	TableFunctionInitialization global_initialization = TableFunctionInitialization::INITIALIZE_ON_EXECUTE;

	DUCKDB_API bool Equal(const TableFunction &rhs) const;
};

} // namespace duckdb<|MERGE_RESOLUTION|>--- conflicted
+++ resolved
@@ -105,13 +105,6 @@
 };
 
 struct TableFunctionInitInput {
-<<<<<<< HEAD
-	TableFunctionInitInput(optional_ptr<const FunctionData> bind_data_p, const vector<column_t> &column_ids_p,
-	                       const vector<idx_t> &projection_ids_p, optional_ptr<TableFilterSet> filters_p,
-	                       optional_ptr<SampleOptions> sample_options_p = nullptr)
-	    : bind_data(bind_data_p), column_ids(column_ids_p), projection_ids(projection_ids_p), filters(filters_p),
-	      sample_options(sample_options_p) {
-=======
 	TableFunctionInitInput(optional_ptr<const FunctionData> bind_data_p, vector<column_t> column_ids_p,
 	                       const vector<idx_t> &projection_ids_p, optional_ptr<TableFilterSet> filters_p,
 	                       optional_ptr<SampleOptions> sample_options_p = nullptr)
@@ -129,7 +122,6 @@
 		for (auto &col_id : column_indexes) {
 			column_ids.emplace_back(col_id.GetPrimaryIndex());
 		}
->>>>>>> 44c3e83b
 	}
 
 	optional_ptr<const FunctionData> bind_data;
@@ -176,8 +168,6 @@
 	const vector<column_t> &partition_ids;
 };
 
-<<<<<<< HEAD
-=======
 struct TableFunctionToStringInput {
 	TableFunctionToStringInput(const TableFunction &table_function_p, optional_ptr<const FunctionData> bind_data_p)
 	    : table_function(table_function_p), bind_data(bind_data_p) {
@@ -186,7 +176,6 @@
 	optional_ptr<const FunctionData> bind_data;
 };
 
->>>>>>> 44c3e83b
 struct TableFunctionGetPartitionInput {
 public:
 	TableFunctionGetPartitionInput(optional_ptr<const FunctionData> bind_data_p,
