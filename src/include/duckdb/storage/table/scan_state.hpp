//===----------------------------------------------------------------------===//
//                         DuckDB
//
// duckdb/storage/table/scan_state.hpp
//
//
//===----------------------------------------------------------------------===//

#pragma once

#include "duckdb/common/common.hpp"
#include "duckdb/common/map.hpp"
#include "duckdb/storage/buffer/buffer_handle.hpp"
#include "duckdb/storage/storage_lock.hpp"
#include "duckdb/common/enums/scan_options.hpp"
#include "duckdb/common/random_engine.hpp"
#include "duckdb/storage/table/segment_lock.hpp"
#include "duckdb/common/types/data_chunk.hpp"
#include "duckdb/parser/parsed_data/sample_options.hpp"
<<<<<<< HEAD
=======
#include "duckdb/storage/storage_index.hpp"
>>>>>>> 44c3e83b

namespace duckdb {
class AdaptiveFilter;
class ColumnSegment;
class LocalTableStorage;
class CollectionScanState;
class Index;
class RowGroup;
class RowGroupCollection;
class UpdateSegment;
class TableScanState;
class ColumnSegment;
class ColumnSegmentTree;
class ValiditySegment;
class TableFilterSet;
class ColumnData;
class DuckTransaction;
class RowGroupSegmentTree;
class TableFilter;
struct AdaptiveFilterState;
struct TableScanOptions;
struct ScanSamplingInfo;

struct SegmentScanState {
	virtual ~SegmentScanState() {
	}

	template <class TARGET>
	TARGET &Cast() {
		DynamicCastCheck<TARGET>(this);
		return reinterpret_cast<TARGET &>(*this);
	}
	template <class TARGET>
	const TARGET &Cast() const {
		DynamicCastCheck<TARGET>(this);
		return reinterpret_cast<const TARGET &>(*this);
	}
};

struct IndexScanState {
	virtual ~IndexScanState() {
	}

	template <class TARGET>
	TARGET &Cast() {
		DynamicCastCheck<TARGET>(this);
		return reinterpret_cast<TARGET &>(*this);
	}
	template <class TARGET>
	const TARGET &Cast() const {
		DynamicCastCheck<TARGET>(this);
		return reinterpret_cast<const TARGET &>(*this);
	}
};

typedef unordered_map<block_id_t, BufferHandle> buffer_handle_set_t;

struct ColumnScanState {
	//! The column segment that is currently being scanned
	ColumnSegment *current = nullptr;
	//! Column segment tree
	ColumnSegmentTree *segment_tree = nullptr;
	//! The current row index of the scan
	idx_t row_index = 0;
	//! The internal row index (i.e. the position of the SegmentScanState)
	idx_t internal_index = 0;
	//! Segment scan state
	unique_ptr<SegmentScanState> scan_state;
	//! Child states of the vector
	vector<ColumnScanState> child_states;
	//! Whether or not InitializeState has been called for this segment
	bool initialized = false;
	//! If this segment has already been checked for skipping purposes
	bool segment_checked = false;
	//! We initialize one SegmentScanState per segment, however, if scanning a DataChunk requires us to scan over more
	//! than one Segment, we need to keep the scan states of the previous segments around
	vector<unique_ptr<SegmentScanState>> previous_states;
	//! The last read offset in the child state (used for LIST columns only)
	idx_t last_offset = 0;
	//! Whether or not we should scan a specific child column
	vector<bool> scan_child_column;
	//! Contains TableScan level config for scanning
	optional_ptr<TableScanOptions> scan_options;

public:
	void Initialize(const LogicalType &type, const vector<StorageIndex> &children,
	                optional_ptr<TableScanOptions> options);
	void Initialize(const LogicalType &type, optional_ptr<TableScanOptions> options);
	//! Move the scan state forward by "count" rows (including all child states)
	void Next(idx_t count);
	//! Move ONLY this state forward by "count" rows (i.e. not the child states)
	void NextInternal(idx_t count);
};

struct ColumnFetchState {
	//! The set of pinned block handles for this set of fetches
	buffer_handle_set_t handles;
	//! Any child states of the fetch
	vector<unique_ptr<ColumnFetchState>> child_states;

	BufferHandle &GetOrInsertHandle(ColumnSegment &segment);
};

struct ScanFilter {
	ScanFilter(idx_t index, const vector<StorageIndex> &column_ids, TableFilter &filter);

	idx_t scan_column_index;
	idx_t table_column_index;
	TableFilter &filter;
	bool always_true;

	bool IsAlwaysTrue() const {
		return always_true;
	}
};

class ScanFilterInfo {
public:
	~ScanFilterInfo();

	void Initialize(TableFilterSet &filters, const vector<StorageIndex> &column_ids);

	const vector<ScanFilter> &GetFilterList() const {
		return filter_list;
	}

	optional_ptr<AdaptiveFilter> GetAdaptiveFilter();
	AdaptiveFilterState BeginFilter() const;
	void EndFilter(AdaptiveFilterState state);

	//! Whether or not there is any filter we need to execute
	bool HasFilters() const;

	//! Whether or not there is a filter we need to execute for this column currently
	bool ColumnHasFilters(idx_t col_idx);

	//! Resets any SetFilterAlwaysTrue flags
	void CheckAllFilters();
	//! Labels the filters for this specific column as always true
	//! We do not need to execute them anymore until CheckAllFilters is called
	void SetFilterAlwaysTrue(idx_t filter_idx);

private:
	//! The table filters (if any)
	optional_ptr<TableFilterSet> table_filters;
	//! Adaptive filter info (if any)
	unique_ptr<AdaptiveFilter> adaptive_filter;
	//! The set of filters
	vector<ScanFilter> filter_list;
	//! Whether or not the column has a filter active right now
	unsafe_vector<bool> column_has_filter;
	//! Whether or not the column has a filter active at all
	unsafe_vector<bool> base_column_has_filter;
	//! The amount of filters that are always true currently
	idx_t always_true_filters = 0;
};

class CollectionScanState {
public:
	explicit CollectionScanState(TableScanState &parent_p);

	//! The current row_group we are scanning
	RowGroup *row_group;
	//! The vector index within the row_group
	idx_t vector_index;
	//! The maximum row within the row group
	idx_t max_row_group_row;
	//! Child column scans
	unsafe_unique_array<ColumnScanState> column_scans;
	//! Row group segment tree
	RowGroupSegmentTree *row_groups;
	//! The total maximum row index
	idx_t max_row;
	//! The current batch index
	idx_t batch_index;
	//! The valid selection
	SelectionVector valid_sel;

	RandomEngine random;

public:
	void Initialize(const vector<LogicalType> &types);
	const vector<StorageIndex> &GetColumnIds();
	ScanFilterInfo &GetFilterInfo();
	ScanSamplingInfo &GetSamplingInfo();
	TableScanOptions &GetOptions();
	bool Scan(DuckTransaction &transaction, DataChunk &result);
	bool ScanCommitted(DataChunk &result, TableScanType type);
	bool ScanCommitted(DataChunk &result, SegmentLock &l, TableScanType type);

private:
	TableScanState &parent;
};

struct ScanSamplingInfo {
	//! Whether or not to do a system sample during scanning
	bool do_system_sample = false;
	//! The sampling rate to use
	double sample_rate;
};

struct TableScanOptions {
	//! Fetch rows one-at-a-time instead of using the regular scans.
	bool force_fetch_row = false;
};

class CheckpointLock {
public:
	explicit CheckpointLock(unique_ptr<StorageLockKey> lock_p) : lock(std::move(lock_p)) {
	}

private:
	unique_ptr<StorageLockKey> lock;
};

class TableScanState {
public:
	TableScanState();
	~TableScanState();

	//! The underlying table scan state
	CollectionScanState table_state;
	//! Transaction-local scan state
	CollectionScanState local_state;
	//! Options for scanning
	TableScanOptions options;
	//! Shared lock over the checkpoint to prevent checkpoints while reading
	shared_ptr<CheckpointLock> checkpoint_lock;
	//! Filter info
	ScanFilterInfo filters;
	//! Sampling info
	ScanSamplingInfo sampling_info;

public:
<<<<<<< HEAD
	void Initialize(vector<storage_t> column_ids, optional_ptr<TableFilterSet> table_filters = nullptr,
=======
	void Initialize(vector<StorageIndex> column_ids, optional_ptr<TableFilterSet> table_filters = nullptr,
>>>>>>> 44c3e83b
	                optional_ptr<SampleOptions> table_sampling = nullptr);

	const vector<StorageIndex> &GetColumnIds();

	ScanFilterInfo &GetFilterInfo();

	ScanSamplingInfo &GetSamplingInfo();

private:
	//! The column identifiers of the scan
	vector<StorageIndex> column_ids;
};

struct ParallelCollectionScanState {
	ParallelCollectionScanState();

	//! The row group collection we are scanning
	RowGroupCollection *collection;
	RowGroup *current_row_group;
	idx_t vector_index;
	idx_t max_row;
	idx_t batch_index;
	atomic<idx_t> processed_rows;
	mutex lock;
};

struct ParallelTableScanState {
	//! Parallel scan state for the table
	ParallelCollectionScanState scan_state;
	//! Parallel scan state for the transaction-local state
	ParallelCollectionScanState local_state;
	//! Shared lock over the checkpoint to prevent checkpoints while reading
	shared_ptr<CheckpointLock> checkpoint_lock;
};

struct PrefetchState {
	~PrefetchState();

	void AddBlock(shared_ptr<BlockHandle> block);

	vector<shared_ptr<BlockHandle>> blocks;
};

class CreateIndexScanState : public TableScanState {
public:
	vector<unique_ptr<StorageLockKey>> locks;
	unique_lock<mutex> append_lock;
	SegmentLock segment_lock;
};

} // namespace duckdb<|MERGE_RESOLUTION|>--- conflicted
+++ resolved
@@ -17,10 +17,7 @@
 #include "duckdb/storage/table/segment_lock.hpp"
 #include "duckdb/common/types/data_chunk.hpp"
 #include "duckdb/parser/parsed_data/sample_options.hpp"
-<<<<<<< HEAD
-=======
 #include "duckdb/storage/storage_index.hpp"
->>>>>>> 44c3e83b
 
 namespace duckdb {
 class AdaptiveFilter;
@@ -255,11 +252,7 @@
 	ScanSamplingInfo sampling_info;
 
 public:
-<<<<<<< HEAD
-	void Initialize(vector<storage_t> column_ids, optional_ptr<TableFilterSet> table_filters = nullptr,
-=======
 	void Initialize(vector<StorageIndex> column_ids, optional_ptr<TableFilterSet> table_filters = nullptr,
->>>>>>> 44c3e83b
 	                optional_ptr<SampleOptions> table_sampling = nullptr);
 
 	const vector<StorageIndex> &GetColumnIds();
