--- conflicted
+++ resolved
@@ -40,13 +40,8 @@
 	static unique_ptr<DistinctStatistics> Deserialize(Deserializer &source);
 	static unique_ptr<DistinctStatistics> Deserialize(FieldReader &reader);
 
-<<<<<<< HEAD
-	void Update(Vector &update, idx_t count);
-	void Update(CanonicalFormat &update_data, const LogicalType &ptype, idx_t count);
-=======
 	void Update(Vector &update, idx_t count, bool sample = true);
-	void Update(VectorData &update_data, const LogicalType &ptype, idx_t count, bool sample = true);
->>>>>>> dcb64f53
+	void Update(CanonicalFormat &update_data, const LogicalType &ptype, idx_t count, bool sample = true);
 
 	string ToString() const override;
 	idx_t GetCount() const;
