--- conflicted
+++ resolved
@@ -38,17 +38,9 @@
 	constexpr static idx_t SECTOR_SIZE = 4096U;
 	//! Block header size for blocks written to the storage
 	constexpr static idx_t BLOCK_HEADER_SIZE = sizeof(uint64_t);
-<<<<<<< HEAD
-	//! Size of a memory slot managed by the StorageManager. This is the quantum of allocation for Blocks on DuckDB. We
-	//! default to 256KB. (1 << 18)
+	//! Size of a memory slot managed by the StorageManager and the BlockManager.
 	constexpr static idx_t BLOCK_ALLOC_SIZE = DUCKDB_BLOCK_ALLOC_SIZE;
-	//! The actual memory space that is available within the blocks
-=======
-	//! Size of a memory slot managed by the StorageManager and the BlockManager.
-	//! Defaults to DEFAULT_BLOCK_ALLOC_SIZE.
-	constexpr static idx_t BLOCK_ALLOC_SIZE = DEFAULT_BLOCK_ALLOC_SIZE;
 	//! The actual memory space that is available within a block.
->>>>>>> fd2e5967
 	constexpr static idx_t BLOCK_SIZE = BLOCK_ALLOC_SIZE - BLOCK_HEADER_SIZE;
 	//! The size of the headers. This should be small and written more or less atomically by the hard disk. We default
 	//! to the page size, which is 4KB. (1 << 12)
