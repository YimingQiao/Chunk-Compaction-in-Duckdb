--- conflicted
+++ resolved
@@ -1015,8 +1015,6 @@
 	}
 }
 
-<<<<<<< HEAD
-=======
 vector<TemporaryFileInformation> BufferManager::GetTemporaryFiles() {
 	vector<TemporaryFileInformation> result;
 	if (temp_directory.empty()) {
@@ -1046,7 +1044,6 @@
 	return result;
 }
 
->>>>>>> d131a06c
 const char *BufferManager::InMemoryWarning() {
 	if (!temp_directory.empty()) {
 		return "";
