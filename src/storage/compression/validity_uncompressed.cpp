#include "duckdb/common/types/null_value.hpp"
#include "duckdb/common/types/vector.hpp"
#include "duckdb/function/compression_function.hpp"
#include "duckdb/storage/buffer_manager.hpp"
#include "duckdb/storage/segment/uncompressed.hpp"
#include "duckdb/storage/table/append_state.hpp"
#include "duckdb/storage/table/column_data.hpp"
#include "duckdb/storage/table/column_segment.hpp"
#include "duckdb/storage/table/scan_state.hpp"

namespace duckdb {

//===--------------------------------------------------------------------===//
// Mask constants
//===--------------------------------------------------------------------===//
// LOWER_MASKS contains masks with all the lower bits set until a specific value
// LOWER_MASKS[0] has the 0 lowest bits set, i.e.:
// 0b0000000000000000000000000000000000000000000000000000000000000000,
// LOWER_MASKS[10] has the 10 lowest bits set, i.e.:
// 0b0000000000000000000000000000000000000000000000000000000111111111,
// etc...
// 0b0000000000000000000000000000000000000001111111111111111111111111,
// ...
// 0b0000000000000000000001111111111111111111111111111111111111111111,
// until LOWER_MASKS[64], which has all bits set:
// 0b1111111111111111111111111111111111111111111111111111111111111111
// generated with this python snippet:
// for i in range(65):
//   print(hex(int((64 - i) * '0' + i * '1', 2)) + ",")
const validity_t ValidityUncompressed::LOWER_MASKS[] = {0x0,
                                                        0x1,
                                                        0x3,
                                                        0x7,
                                                        0xf,
                                                        0x1f,
                                                        0x3f,
                                                        0x7f,
                                                        0xff,
                                                        0x1ff,
                                                        0x3ff,
                                                        0x7ff,
                                                        0xfff,
                                                        0x1fff,
                                                        0x3fff,
                                                        0x7fff,
                                                        0xffff,
                                                        0x1ffff,
                                                        0x3ffff,
                                                        0x7ffff,
                                                        0xfffff,
                                                        0x1fffff,
                                                        0x3fffff,
                                                        0x7fffff,
                                                        0xffffff,
                                                        0x1ffffff,
                                                        0x3ffffff,
                                                        0x7ffffff,
                                                        0xfffffff,
                                                        0x1fffffff,
                                                        0x3fffffff,
                                                        0x7fffffff,
                                                        0xffffffff,
                                                        0x1ffffffff,
                                                        0x3ffffffff,
                                                        0x7ffffffff,
                                                        0xfffffffff,
                                                        0x1fffffffff,
                                                        0x3fffffffff,
                                                        0x7fffffffff,
                                                        0xffffffffff,
                                                        0x1ffffffffff,
                                                        0x3ffffffffff,
                                                        0x7ffffffffff,
                                                        0xfffffffffff,
                                                        0x1fffffffffff,
                                                        0x3fffffffffff,
                                                        0x7fffffffffff,
                                                        0xffffffffffff,
                                                        0x1ffffffffffff,
                                                        0x3ffffffffffff,
                                                        0x7ffffffffffff,
                                                        0xfffffffffffff,
                                                        0x1fffffffffffff,
                                                        0x3fffffffffffff,
                                                        0x7fffffffffffff,
                                                        0xffffffffffffff,
                                                        0x1ffffffffffffff,
                                                        0x3ffffffffffffff,
                                                        0x7ffffffffffffff,
                                                        0xfffffffffffffff,
                                                        0x1fffffffffffffff,
                                                        0x3fffffffffffffff,
                                                        0x7fffffffffffffff,
                                                        0xffffffffffffffff};

// UPPER_MASKS contains masks with all the highest bits set until a specific value
// UPPER_MASKS[0] has the 0 highest bits set, i.e.:
// 0b0000000000000000000000000000000000000000000000000000000000000000,
// UPPER_MASKS[10] has the 10 highest bits set, i.e.:
// 0b1111111111110000000000000000000000000000000000000000000000000000,
// etc...
// 0b1111111111111111111111110000000000000000000000000000000000000000,
// ...
// 0b1111111111111111111111111111111111111110000000000000000000000000,
// until UPPER_MASKS[64], which has all bits set:
// 0b1111111111111111111111111111111111111111111111111111111111111111
// generated with this python snippet:
// for i in range(65):
//   print(hex(int(i * '1' + (64 - i) * '0', 2)) + ",")
const validity_t ValidityUncompressed::UPPER_MASKS[] = {0x0,
                                                        0x8000000000000000,
                                                        0xc000000000000000,
                                                        0xe000000000000000,
                                                        0xf000000000000000,
                                                        0xf800000000000000,
                                                        0xfc00000000000000,
                                                        0xfe00000000000000,
                                                        0xff00000000000000,
                                                        0xff80000000000000,
                                                        0xffc0000000000000,
                                                        0xffe0000000000000,
                                                        0xfff0000000000000,
                                                        0xfff8000000000000,
                                                        0xfffc000000000000,
                                                        0xfffe000000000000,
                                                        0xffff000000000000,
                                                        0xffff800000000000,
                                                        0xffffc00000000000,
                                                        0xffffe00000000000,
                                                        0xfffff00000000000,
                                                        0xfffff80000000000,
                                                        0xfffffc0000000000,
                                                        0xfffffe0000000000,
                                                        0xffffff0000000000,
                                                        0xffffff8000000000,
                                                        0xffffffc000000000,
                                                        0xffffffe000000000,
                                                        0xfffffff000000000,
                                                        0xfffffff800000000,
                                                        0xfffffffc00000000,
                                                        0xfffffffe00000000,
                                                        0xffffffff00000000,
                                                        0xffffffff80000000,
                                                        0xffffffffc0000000,
                                                        0xffffffffe0000000,
                                                        0xfffffffff0000000,
                                                        0xfffffffff8000000,
                                                        0xfffffffffc000000,
                                                        0xfffffffffe000000,
                                                        0xffffffffff000000,
                                                        0xffffffffff800000,
                                                        0xffffffffffc00000,
                                                        0xffffffffffe00000,
                                                        0xfffffffffff00000,
                                                        0xfffffffffff80000,
                                                        0xfffffffffffc0000,
                                                        0xfffffffffffe0000,
                                                        0xffffffffffff0000,
                                                        0xffffffffffff8000,
                                                        0xffffffffffffc000,
                                                        0xffffffffffffe000,
                                                        0xfffffffffffff000,
                                                        0xfffffffffffff800,
                                                        0xfffffffffffffc00,
                                                        0xfffffffffffffe00,
                                                        0xffffffffffffff00,
                                                        0xffffffffffffff80,
                                                        0xffffffffffffffc0,
                                                        0xffffffffffffffe0,
                                                        0xfffffffffffffff0,
                                                        0xfffffffffffffff8,
                                                        0xfffffffffffffffc,
                                                        0xfffffffffffffffe,
                                                        0xffffffffffffffff};

//===--------------------------------------------------------------------===//
// Analyze
//===--------------------------------------------------------------------===//
struct ValidityAnalyzeState : public AnalyzeState {
	explicit ValidityAnalyzeState(const CompressionInfo &info) : AnalyzeState(info), count(0) {
	}

	idx_t count;
};

unique_ptr<AnalyzeState> ValidityInitAnalyze(ColumnData &col_data, PhysicalType type) {
	CompressionInfo info(col_data.GetBlockManager().GetBlockSize());
	return make_uniq<ValidityAnalyzeState>(info);
}

bool ValidityAnalyze(AnalyzeState &state_p, Vector &input, idx_t count) {
	auto &state = state_p.Cast<ValidityAnalyzeState>();
	state.count += count;
	return true;
}

idx_t ValidityFinalAnalyze(AnalyzeState &state_p) {
	auto &state = state_p.Cast<ValidityAnalyzeState>();
	return (state.count + 7) / 8;
}

//===--------------------------------------------------------------------===//
// Scan
//===--------------------------------------------------------------------===//
struct ValidityScanState : public SegmentScanState {
	BufferHandle handle;
	block_id_t block_id;
};

unique_ptr<SegmentScanState> ValidityInitScan(ColumnSegment &segment) {
	auto result = make_uniq<ValidityScanState>();
	auto &buffer_manager = BufferManager::GetBufferManager(segment.db);
	result->handle = buffer_manager.Pin(segment.block);
	result->block_id = segment.block->BlockId();
	return std::move(result);
}

//===--------------------------------------------------------------------===//
// Scan base data
//===--------------------------------------------------------------------===//

void ValidityUncompressed::UnalignedScan(data_ptr_t input, idx_t input_start, Vector &result, idx_t result_offset,
                                         idx_t scan_count) {
	auto &result_mask = FlatVector::Validity(result);
	auto input_data = reinterpret_cast<validity_t *>(input);

#ifdef DEBUG
	// this method relies on all the bits we are going to write to being set to valid
	for (idx_t i = 0; i < scan_count; i++) {
		D_ASSERT(result_mask.RowIsValid(result_offset + i));
	}
#endif
#if STANDARD_VECTOR_SIZE < 128
	// fallback for tiny vector sizes
	// the bitwise ops we use below don't work if the vector size is too small
	ValidityMask source_mask(input_data);
	for (idx_t i = 0; i < scan_count; i++) {
		if (!source_mask.RowIsValid(input_start + i)) {
			if (result_mask.AllValid()) {
				result_mask.Initialize(result_mask.TargetCount());
			}
			result_mask.SetInvalid(result_offset + i);
		}
	}
#else
	// the code below does what the fallback code above states, but using bitwise ops:
	auto result_data = (validity_t *)result_mask.GetData();

	// set up the initial positions
	// we need to find the validity_entry to modify, together with the bit-index WITHIN the validity entry
	idx_t result_entry = result_offset / ValidityMask::BITS_PER_VALUE;
	idx_t result_idx = result_offset - result_entry * ValidityMask::BITS_PER_VALUE;

	// same for the input: find the validity_entry we are pulling from, together with the bit-index WITHIN that entry
	idx_t input_entry = input_start / ValidityMask::BITS_PER_VALUE;
	idx_t input_idx = input_start - input_entry * ValidityMask::BITS_PER_VALUE;

	// now start the bit games
	idx_t pos = 0;
	while (pos < scan_count) {
		// these are the current validity entries we are dealing with
		idx_t current_result_idx = result_entry;
		idx_t offset;
		validity_t input_mask = input_data[input_entry];

		// construct the mask to AND together with the result
		if (result_idx < input_idx) {
			//         +======================================+
			// input:  |xxxxxxxxx|                            |
			//         +======================================+
			//
			//         +======================================+
			// result: |                xxxxxxxxx|            |
			//         +======================================+
			// 1. We shift (>>) 'input' to line up with 'result'
			// 2. We set the bits we shifted to 1

			// we have to shift the input RIGHT if the result_idx is smaller than the input_idx
			auto shift_amount = input_idx - result_idx;
			D_ASSERT(shift_amount > 0 && shift_amount <= ValidityMask::BITS_PER_VALUE);

			input_mask = input_mask >> shift_amount;

			// now the upper "shift_amount" bits are set to 0
			// we need them to be set to 1
			// otherwise the subsequent bitwise & will modify values outside of the range of values we want to alter
			input_mask |= ValidityUncompressed::UPPER_MASKS[shift_amount];

			// after this, we move to the next input_entry
			offset = ValidityMask::BITS_PER_VALUE - input_idx;
			input_entry++;
			input_idx = 0;
			result_idx += offset;
		} else if (result_idx > input_idx) {
			//         +======================================+
			// input:  |                xxxxxxxxx|            |
			//         +======================================+
			//
			//         +======================================+
			// result: |xxxxxxxxx|                            |
			//         +======================================+
			// 1. We set the bits to the left of the relevant bits (x) to 0
			// 1. We shift (<<) 'input' to line up with 'result'
			// 2. We set the bits that we zeroed to the right of the relevant bits (x) to 1

			// we have to shift the input LEFT if the result_idx is bigger than the input_idx
			auto shift_amount = result_idx - input_idx;
			D_ASSERT(shift_amount > 0 && shift_amount <= ValidityMask::BITS_PER_VALUE);

			// to avoid overflows, we set the upper "shift_amount" values to 0 first
			input_mask = (input_mask & ~ValidityUncompressed::UPPER_MASKS[shift_amount]) << shift_amount;

			// now the lower "shift_amount" bits are set to 0
			// we need them to be set to 1
			// otherwise the subsequent bitwise & will modify values outside of the range of values we want to alter
			input_mask |= ValidityUncompressed::LOWER_MASKS[shift_amount];

			// after this, we move to the next result_entry
			offset = ValidityMask::BITS_PER_VALUE - result_idx;
			result_entry++;
			result_idx = 0;
			input_idx += offset;
		} else {
			// if the input_idx is equal to result_idx they are already aligned
			// we just move to the next entry for both after this
			offset = ValidityMask::BITS_PER_VALUE - result_idx;
			input_entry++;
			result_entry++;
			result_idx = input_idx = 0;
		}
		// now we need to check if we should include the ENTIRE mask
		// OR if we need to mask from the right side
		pos += offset;
		if (pos > scan_count) {
			//        +======================================+
			// mask:  |            |xxxxxxxxxxxxxxxxxxxxxxxxx|
			//        +======================================+
			//
			// The bits on the right side of the relevant bits (x) need to stay 1, to be adjusted by later scans
			// so we adjust the mask to clear out any 0s that might be present on the right side.

			// we need to set any bits that are past the scan_count on the right-side to 1
			// this is required so we don't influence any bits that are not part of the scan
			input_mask |= ValidityUncompressed::UPPER_MASKS[pos - scan_count];
		}
		// now finally we can merge the input mask with the result mask
		if (input_mask != ValidityMask::ValidityBuffer::MAX_ENTRY) {
			if (!result_data) {
				result_mask.Initialize();
				result_data = (validity_t *)result_mask.GetData();
			}
			result_data[current_result_idx] &= input_mask;
		}
	}
#endif

#ifdef DEBUG
	// verify that we actually accomplished the bitwise ops equivalent that we wanted to do
	ValidityMask input_mask(input_data, segment.count);
	for (idx_t i = 0; i < scan_count; i++) {
		D_ASSERT(result_mask.RowIsValid(result_offset + i) == input_mask.RowIsValid(input_start + i));
	}
#endif
}

void ValidityUncompressed::AlignedScan(data_ptr_t input, idx_t input_start, Vector &result, idx_t scan_count) {
	D_ASSERT(input_start % ValidityMask::BITS_PER_VALUE == 0);

	// aligned scan: no need to do anything fancy
	// note: this is only an optimization which avoids having to do messy bitshifting in the common case
	// it is not required for correctness
	auto &result_mask = FlatVector::Validity(result);
	auto input_data = reinterpret_cast<validity_t *>(input);
	auto result_data = result_mask.GetData();
	idx_t start_offset = input_start / ValidityMask::BITS_PER_VALUE;
	idx_t entry_scan_count = (scan_count + ValidityMask::BITS_PER_VALUE - 1) / ValidityMask::BITS_PER_VALUE;
	idx_t result_offset = 0;
	for (idx_t i = 0; i < entry_scan_count; i++) {
		auto input_entry = input_data[start_offset + i];
		if (!result_data && input_entry == ValidityMask::ValidityBuffer::MAX_ENTRY) {
			continue;
		}
		if (!result_data) {
			result_mask.Initialize(result_mask.TargetCount());
			result_data = result_mask.GetData();
		}
		result_data[result_offset + i] = input_entry;
	}
}

void ValidityScanPartial(ColumnSegment &segment, ColumnScanState &state, idx_t scan_count, Vector &result,
                         idx_t result_offset) {
	auto start = segment.GetRelativeIndex(state.row_index);

	static_assert(sizeof(validity_t) == sizeof(uint64_t), "validity_t should be 64-bit");
	auto &scan_state = state.scan_state->Cast<ValidityScanState>();

	auto buffer_ptr = scan_state.handle.Ptr() + segment.GetBlockOffset();
	D_ASSERT(scan_state.block_id == segment.block->BlockId());
	ValidityUncompressed::UnalignedScan(buffer_ptr, start, result, result_offset, scan_count);
}

void ValidityScan(ColumnSegment &segment, ColumnScanState &state, idx_t scan_count, Vector &result) {
	result.Flatten(scan_count);

	auto start = segment.GetRelativeIndex(state.row_index);
	if (start % ValidityMask::BITS_PER_VALUE == 0) {
		auto &scan_state = state.scan_state->Cast<ValidityScanState>();

		auto buffer_ptr = scan_state.handle.Ptr() + segment.GetBlockOffset();
		D_ASSERT(scan_state.block_id == segment.block->BlockId());
<<<<<<< HEAD
		ValidityUncompressed::AlignedScan(buffer_ptr, start, result, scan_count);
=======
		auto input_data = reinterpret_cast<validity_t *>(buffer_ptr);
		auto result_data = result_mask.GetData();
		idx_t start_offset = start / ValidityMask::BITS_PER_VALUE;
		idx_t entry_scan_count = (scan_count + ValidityMask::BITS_PER_VALUE - 1) / ValidityMask::BITS_PER_VALUE;
		for (idx_t i = 0; i < entry_scan_count; i++) {
			auto input_entry = input_data[start_offset + i];
			if (!result_data && input_entry == ValidityMask::ValidityBuffer::MAX_ENTRY) {
				continue;
			}
			if (!result_data) {
				result_mask.Initialize();
				result_data = result_mask.GetData();
			}
			result_data[i] = input_entry;
		}
>>>>>>> 4982c3f1
	} else {
		// unaligned scan: fall back to scan_partial which does bitshift tricks
		ValidityScanPartial(segment, state, scan_count, result, 0);
	}
}

//===--------------------------------------------------------------------===//
// Fetch
//===--------------------------------------------------------------------===//
void ValidityFetchRow(ColumnSegment &segment, ColumnFetchState &state, row_t row_id, Vector &result, idx_t result_idx) {
	D_ASSERT(row_id >= 0 && row_id < row_t(segment.count));
	auto &buffer_manager = BufferManager::GetBufferManager(segment.db);
	auto handle = buffer_manager.Pin(segment.block);
	auto dataptr = handle.Ptr() + segment.GetBlockOffset();
	ValidityMask mask(reinterpret_cast<validity_t *>(dataptr), segment.count);
	auto &result_mask = FlatVector::Validity(result);
	if (!mask.RowIsValidUnsafe(NumericCast<idx_t>(row_id))) {
		result_mask.SetInvalid(result_idx);
	}
}

//===--------------------------------------------------------------------===//
// Append
//===--------------------------------------------------------------------===//
static unique_ptr<CompressionAppendState> ValidityInitAppend(ColumnSegment &segment) {
	auto &buffer_manager = BufferManager::GetBufferManager(segment.db);
	auto handle = buffer_manager.Pin(segment.block);
	return make_uniq<CompressionAppendState>(std::move(handle));
}

unique_ptr<CompressedSegmentState> ValidityInitSegment(ColumnSegment &segment, block_id_t block_id,
                                                       optional_ptr<ColumnSegmentState> segment_state) {
	auto &buffer_manager = BufferManager::GetBufferManager(segment.db);
	if (block_id == INVALID_BLOCK) {
		auto handle = buffer_manager.Pin(segment.block);
		memset(handle.Ptr(), 0xFF, segment.SegmentSize());
	}
	return nullptr;
}

idx_t ValidityAppend(CompressionAppendState &append_state, ColumnSegment &segment, SegmentStatistics &stats,
                     UnifiedVectorFormat &data, idx_t offset, idx_t vcount) {
	D_ASSERT(segment.GetBlockOffset() == 0);
	auto &validity_stats = stats.statistics;

	auto max_tuples = segment.SegmentSize() / ValidityMask::STANDARD_MASK_SIZE * STANDARD_VECTOR_SIZE;
	idx_t append_count = MinValue<idx_t>(vcount, max_tuples - segment.count);
	if (data.validity.AllValid()) {
		// no null values: skip append
		segment.count += append_count;
		validity_stats.SetHasNoNullFast();
		return append_count;
	}

	ValidityMask mask(reinterpret_cast<validity_t *>(append_state.handle.Ptr()), max_tuples);
	for (idx_t i = 0; i < append_count; i++) {
		auto idx = data.sel->get_index(offset + i);
		if (!data.validity.RowIsValidUnsafe(idx)) {
			mask.SetInvalidUnsafe(segment.count + i);
			validity_stats.SetHasNullFast();
		} else {
			validity_stats.SetHasNoNullFast();
		}
	}
	segment.count += append_count;
	return append_count;
}

idx_t ValidityFinalizeAppend(ColumnSegment &segment, SegmentStatistics &stats) {
	return ((segment.count + STANDARD_VECTOR_SIZE - 1) / STANDARD_VECTOR_SIZE) * ValidityMask::STANDARD_MASK_SIZE;
}

void ValidityRevertAppend(ColumnSegment &segment, idx_t start_row) {
	idx_t start_bit = start_row - segment.start;

	auto &buffer_manager = BufferManager::GetBufferManager(segment.db);
	auto handle = buffer_manager.Pin(segment.block);
	idx_t revert_start;
	if (start_bit % 8 != 0) {
		// handle sub-bit stuff (yay)
		idx_t byte_pos = start_bit / 8;
		idx_t bit_end = (byte_pos + 1) * 8;
		ValidityMask mask(reinterpret_cast<validity_t *>(handle.Ptr()), segment.count);
		for (idx_t i = start_bit; i < bit_end; i++) {
			mask.SetValid(i);
		}
		revert_start = bit_end / 8;
	} else {
		revert_start = start_bit / 8;
	}
	// for the rest, we just memset
	memset(handle.Ptr() + revert_start, 0xFF, segment.SegmentSize() - revert_start);
}

//===--------------------------------------------------------------------===//
// Get Function
//===--------------------------------------------------------------------===//
CompressionFunction ValidityUncompressed::GetFunction(PhysicalType data_type) {
	D_ASSERT(data_type == PhysicalType::BIT);
	return CompressionFunction(CompressionType::COMPRESSION_UNCOMPRESSED, data_type, ValidityInitAnalyze,
	                           ValidityAnalyze, ValidityFinalAnalyze, UncompressedFunctions::InitCompression,
	                           UncompressedFunctions::Compress, UncompressedFunctions::FinalizeCompress,
	                           ValidityInitScan, ValidityScan, ValidityScanPartial, ValidityFetchRow,
	                           UncompressedFunctions::EmptySkip, ValidityInitSegment, ValidityInitAppend,
	                           ValidityAppend, ValidityFinalizeAppend, ValidityRevertAppend);
}

} // namespace duckdb<|MERGE_RESOLUTION|>--- conflicted
+++ resolved
@@ -374,17 +374,16 @@
 	auto result_data = result_mask.GetData();
 	idx_t start_offset = input_start / ValidityMask::BITS_PER_VALUE;
 	idx_t entry_scan_count = (scan_count + ValidityMask::BITS_PER_VALUE - 1) / ValidityMask::BITS_PER_VALUE;
-	idx_t result_offset = 0;
 	for (idx_t i = 0; i < entry_scan_count; i++) {
 		auto input_entry = input_data[start_offset + i];
 		if (!result_data && input_entry == ValidityMask::ValidityBuffer::MAX_ENTRY) {
 			continue;
 		}
 		if (!result_data) {
-			result_mask.Initialize(result_mask.TargetCount());
+			result_mask.Initialize();
 			result_data = result_mask.GetData();
 		}
-		result_data[result_offset + i] = input_entry;
+		result_data[i] = input_entry;
 	}
 }
 
@@ -409,25 +408,7 @@
 
 		auto buffer_ptr = scan_state.handle.Ptr() + segment.GetBlockOffset();
 		D_ASSERT(scan_state.block_id == segment.block->BlockId());
-<<<<<<< HEAD
 		ValidityUncompressed::AlignedScan(buffer_ptr, start, result, scan_count);
-=======
-		auto input_data = reinterpret_cast<validity_t *>(buffer_ptr);
-		auto result_data = result_mask.GetData();
-		idx_t start_offset = start / ValidityMask::BITS_PER_VALUE;
-		idx_t entry_scan_count = (scan_count + ValidityMask::BITS_PER_VALUE - 1) / ValidityMask::BITS_PER_VALUE;
-		for (idx_t i = 0; i < entry_scan_count; i++) {
-			auto input_entry = input_data[start_offset + i];
-			if (!result_data && input_entry == ValidityMask::ValidityBuffer::MAX_ENTRY) {
-				continue;
-			}
-			if (!result_data) {
-				result_mask.Initialize();
-				result_data = result_mask.GetData();
-			}
-			result_data[i] = input_entry;
-		}
->>>>>>> 4982c3f1
 	} else {
 		// unaligned scan: fall back to scan_partial which does bitshift tricks
 		ValidityScanPartial(segment, state, scan_count, result, 0);
