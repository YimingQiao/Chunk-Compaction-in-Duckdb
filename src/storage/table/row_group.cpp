#include "duckdb/storage/table/row_group.hpp"
#include "duckdb/common/types/vector.hpp"
#include "duckdb/transaction/transaction.hpp"
#include "duckdb/common/exception.hpp"
#include "duckdb/common/field_writer.hpp"
#include "duckdb/storage/table/column_data.hpp"
#include "duckdb/storage/table/standard_column_data.hpp"
#include "duckdb/storage/table/update_segment.hpp"
#include "duckdb/common/chrono.hpp"
#include "duckdb/planner/table_filter.hpp"
#include "duckdb/execution/expression_executor.hpp"
#include "duckdb/storage/checkpoint/table_data_writer.hpp"
#include "duckdb/storage/meta_block_reader.hpp"
#include "duckdb/transaction/transaction_manager.hpp"
#include "duckdb/main/database.hpp"

namespace duckdb {

constexpr const idx_t RowGroup::ROW_GROUP_VECTOR_COUNT;
constexpr const idx_t RowGroup::ROW_GROUP_SIZE;

RowGroup::RowGroup(DatabaseInstance &db, DataTableInfo &table_info, idx_t start, idx_t count)
    : SegmentBase(start, count), db(db), table_info(table_info) {

	Verify();
}

RowGroup::RowGroup(DatabaseInstance &db, DataTableInfo &table_info, const vector<LogicalType> &types,
                   RowGroupPointer &pointer)
    : SegmentBase(pointer.row_start, pointer.tuple_count), db(db), table_info(table_info) {
	// deserialize the columns
	if (pointer.data_pointers.size() != types.size()) {
		throw IOException("Row group column count is unaligned with table column count. Corrupt file?");
	}
	for (idx_t i = 0; i < pointer.data_pointers.size(); i++) {
		auto &block_pointer = pointer.data_pointers[i];
		MetaBlockReader column_data_reader(db, block_pointer.block_id);
		column_data_reader.offset = block_pointer.offset;
		this->columns.push_back(ColumnData::Deserialize(table_info, i, start, column_data_reader, types[i], nullptr));
	}

	// set up the statistics
	for (auto &stats : pointer.statistics) {
		auto stats_type = stats->type;
		this->stats.push_back(make_shared<SegmentStatistics>(stats_type, move(stats)));
	}
	this->version_info = move(pointer.versions);

	Verify();
}

RowGroup::~RowGroup() {
}

void RowGroup::InitializeEmpty(const vector<LogicalType> &types) {
	// set up the segment trees for the column segments
	for (idx_t i = 0; i < types.size(); i++) {
		auto column_data = ColumnData::CreateColumn(GetTableInfo(), i, start, types[i]);
		stats.push_back(make_shared<SegmentStatistics>(types[i]));
		columns.push_back(move(column_data));
	}
}

bool RowGroup::InitializeScanWithOffset(RowGroupScanState &state, idx_t vector_offset) {
	auto &column_ids = state.GetColumnIds();
	auto filters = state.GetFilters();
	auto parent_max_row = state.GetParentMaxRow();
	if (filters) {
		if (!CheckZonemap(*filters, column_ids)) {
			return false;
		}
	}

	state.row_group = this;
	state.vector_index = vector_offset;
	state.max_row =
	    this->start > parent_max_row ? 0 : MinValue<idx_t>(this->count, parent_max_row - this->start);
	state.column_scans = unique_ptr<ColumnScanState[]>(new ColumnScanState[column_ids.size()]);
	for (idx_t i = 0; i < column_ids.size(); i++) {
		auto column = column_ids[i];
		if (column != COLUMN_IDENTIFIER_ROW_ID) {
			columns[column]->InitializeScanWithOffset(state.column_scans[i],
			                                          start + vector_offset * STANDARD_VECTOR_SIZE);
		} else {
			state.column_scans[i].current = nullptr;
		}
	}
	return true;
}

bool RowGroup::InitializeScan(RowGroupScanState &state) {
	auto &column_ids = state.GetColumnIds();
	auto filters = state.GetFilters();
	auto parent_max_row = state.GetParentMaxRow();
	if (filters) {
		if (!CheckZonemap(*filters, column_ids)) {
			return false;
		}
	}
	state.row_group = this;
	state.vector_index = 0;
	state.max_row =
	    this->start > parent_max_row ? 0 : MinValue<idx_t>(this->count, parent_max_row - this->start);
	state.column_scans = unique_ptr<ColumnScanState[]>(new ColumnScanState[column_ids.size()]);
	for (idx_t i = 0; i < column_ids.size(); i++) {
		auto column = column_ids[i];
		if (column != COLUMN_IDENTIFIER_ROW_ID) {
			columns[column]->InitializeScan(state.column_scans[i]);
		} else {
			state.column_scans[i].current = nullptr;
		}
	}
	return true;
}

unique_ptr<RowGroup> RowGroup::AlterType(const LogicalType &target_type, idx_t changed_idx,
                                         ExpressionExecutor &executor, RowGroupScanState &scan_state,
                                         DataChunk &scan_chunk) {
	Verify();

	// construct a new column data for this type
	auto column_data = ColumnData::CreateColumn(GetTableInfo(), changed_idx, start, target_type);

	ColumnAppendState append_state;
	column_data->InitializeAppend(append_state);

	// scan the original table, and fill the new column with the transformed value
	InitializeScan(scan_state);

	Vector append_vector(target_type);
	auto altered_col_stats = make_shared<SegmentStatistics>(target_type);
	while (true) {
		// scan the table
		scan_chunk.Reset();
		ScanCommitted(scan_state, scan_chunk, TableScanType::TABLE_SCAN_COMMITTED_ROWS);
		if (scan_chunk.size() == 0) {
			break;
		}
		// execute the expression
		executor.ExecuteExpression(scan_chunk, append_vector);
		column_data->Append(*altered_col_stats->statistics, append_state, append_vector, scan_chunk.size());
	}

	// set up the row_group based on this row_group
	auto row_group = make_unique<RowGroup>(db, table_info, this->start, this->count);
	row_group->version_info = version_info;
	for (idx_t i = 0; i < columns.size(); i++) {
		if (i == changed_idx) {
			// this is the altered column: use the new column
			row_group->columns.push_back(move(column_data));
			row_group->stats.push_back(move(altered_col_stats));
		} else {
			// this column was not altered: use the data directly
			row_group->columns.push_back(columns[i]);
			row_group->stats.push_back(stats[i]);
		}
	}
	row_group->Verify();
	return row_group;
}

unique_ptr<RowGroup> RowGroup::AddColumn(ColumnDefinition &new_column, ExpressionExecutor &executor,
                                         Expression *default_value, Vector &result) {
	Verify();

	// construct a new column data for the new column
	auto added_column = ColumnData::CreateColumn(GetTableInfo(), columns.size(), start, new_column.Type());
	auto added_col_stats = make_shared<SegmentStatistics>(
	    new_column.Type(), BaseStatistics::CreateEmpty(new_column.Type(), StatisticsType::LOCAL_STATS));

	idx_t rows_to_write = this->count;
	if (rows_to_write > 0) {
		DataChunk dummy_chunk;

		ColumnAppendState state;
		added_column->InitializeAppend(state);
		for (idx_t i = 0; i < rows_to_write; i += STANDARD_VECTOR_SIZE) {
			idx_t rows_in_this_vector = MinValue<idx_t>(rows_to_write - i, STANDARD_VECTOR_SIZE);
			if (default_value) {
				dummy_chunk.SetCardinality(rows_in_this_vector);
				executor.ExecuteExpression(dummy_chunk, result);
			}
			added_column->Append(*added_col_stats->statistics, state, result, rows_in_this_vector);
		}
	}

	// set up the row_group based on this row_group
	auto row_group = make_unique<RowGroup>(db, table_info, this->start, this->count);
	row_group->version_info = version_info;
	row_group->columns = columns;
	row_group->stats = stats;
	// now add the new column
	row_group->columns.push_back(move(added_column));
	row_group->stats.push_back(move(added_col_stats));

	row_group->Verify();
	return row_group;
}

unique_ptr<RowGroup> RowGroup::RemoveColumn(idx_t removed_column) {
	Verify();

	D_ASSERT(removed_column < columns.size());

	auto row_group = make_unique<RowGroup>(db, table_info, this->start, this->count);
	row_group->version_info = version_info;
	row_group->columns = columns;
	row_group->stats = stats;
	// now remove the column
	row_group->columns.erase(row_group->columns.begin() + removed_column);
	row_group->stats.erase(row_group->stats.begin() + removed_column);

	row_group->Verify();
	return row_group;
}

void RowGroup::CommitDrop() {
	for (idx_t column_idx = 0; column_idx < columns.size(); column_idx++) {
		CommitDropColumn(column_idx);
	}
}

void RowGroup::CommitDropColumn(idx_t column_idx) {
	D_ASSERT(column_idx < columns.size());
	columns[column_idx]->CommitDropColumn();
}

void RowGroup::NextVector(RowGroupScanState &state) {
	state.vector_index++;
	auto &column_ids = state.GetColumnIds();
	for (idx_t i = 0; i < column_ids.size(); i++) {
		auto column = column_ids[i];
		if (column == COLUMN_IDENTIFIER_ROW_ID) {
			continue;
		}
		D_ASSERT(column < columns.size());
		columns[column]->Skip(state.column_scans[i]);
	}
}

bool RowGroup::CheckZonemap(TableFilterSet &filters, const vector<column_t> &column_ids) {
	for (auto &entry : filters.filters) {
		auto column_index = entry.first;
		auto &filter = entry.second;
		auto base_column_index = column_ids[column_index];

		auto propagate_result = filter->CheckStatistics(*stats[base_column_index]->statistics);
		if (propagate_result == FilterPropagateResult::FILTER_ALWAYS_FALSE ||
		    propagate_result == FilterPropagateResult::FILTER_FALSE_OR_NULL) {
			return false;
		}
	}
	return true;
}

bool RowGroup::CheckZonemapSegments(RowGroupScanState &state) {
	auto &column_ids = state.GetColumnIds();
	auto filters = state.GetFilters();
	if (!filters) {
		return true;
	}
	for (auto &entry : filters->filters) {
		D_ASSERT(entry.first < column_ids.size());
		auto column_idx = entry.first;
		auto base_column_idx = column_ids[column_idx];
		bool read_segment = columns[base_column_idx]->CheckZonemap(state.column_scans[column_idx], *entry.second);
		if (!read_segment) {
			idx_t target_row =
			    state.column_scans[column_idx].current->start + state.column_scans[column_idx].current->count;
			D_ASSERT(target_row >= this->start);
			D_ASSERT(target_row <= this->start + this->count);
			idx_t target_vector_index = (target_row - this->start) / STANDARD_VECTOR_SIZE;
			if (state.vector_index == target_vector_index) {
				// we can't skip any full vectors because this segment contains less than a full vector
				// for now we just bail-out
				// FIXME: we could check if we can ALSO skip the next segments, in which case skipping a full vector
				// might be possible
				// we don't care that much though, since a single segment that fits less than a full vector is
				// exceedingly rare
				return true;
			}
			while (state.vector_index < target_vector_index) {
				NextVector(state);
			}
			return false;
		}
	}

	return true;
}

template <TableScanType TYPE>
void RowGroup::TemplatedScan(TransactionData transaction, RowGroupScanState &state, DataChunk &result) {
	const bool ALLOW_UPDATES = TYPE != TableScanType::TABLE_SCAN_COMMITTED_ROWS_DISALLOW_UPDATES &&
	                           TYPE != TableScanType::TABLE_SCAN_COMMITTED_ROWS_OMIT_PERMANENTLY_DELETED;
	auto table_filters = state.GetFilters();
	auto &column_ids = state.GetColumnIds();
	auto adaptive_filter = state.GetAdaptiveFilter();
	while (true) {
		if (state.vector_index * STANDARD_VECTOR_SIZE >= state.max_row) {
			// exceeded the amount of rows to scan
			return;
		}
		idx_t current_row = state.vector_index * STANDARD_VECTOR_SIZE;
		auto max_count = MinValue<idx_t>(STANDARD_VECTOR_SIZE, state.max_row - current_row);

		//! first check the zonemap if we have to scan this partition
		if (!CheckZonemapSegments(state)) {
			continue;
		}
		// second, scan the version chunk manager to figure out which tuples to load for this transaction
		idx_t count;
		SelectionVector valid_sel(STANDARD_VECTOR_SIZE);
		if (TYPE == TableScanType::TABLE_SCAN_REGULAR) {
			count = state.row_group->GetSelVector(transaction, state.vector_index, valid_sel, max_count);
			if (count == 0) {
				// nothing to scan for this vector, skip the entire vector
				NextVector(state);
				continue;
			}
		} else if (TYPE == TableScanType::TABLE_SCAN_COMMITTED_ROWS_OMIT_PERMANENTLY_DELETED) {
			count = state.row_group->GetCommittedSelVector(transaction.start_time, transaction.transaction_id, state.vector_index,
			                                               valid_sel, max_count);
			if (count == 0) {
				// nothing to scan for this vector, skip the entire vector
				NextVector(state);
				continue;
			}
		} else {
			count = max_count;
		}
		if (count == max_count && !table_filters) {
			// scan all vectors completely: full scan without deletions or table filters
			for (idx_t i = 0; i < column_ids.size(); i++) {
				auto column = column_ids[i];
				if (column == COLUMN_IDENTIFIER_ROW_ID) {
					// scan row id
					D_ASSERT(result.data[i].GetType().InternalType() == ROW_TYPE);
					result.data[i].Sequence(this->start + current_row, 1);
				} else {
					if (TYPE != TableScanType::TABLE_SCAN_REGULAR) {
						columns[column]->ScanCommitted(state.vector_index, state.column_scans[i], result.data[i],
						                               ALLOW_UPDATES);
					} else {
						columns[column]->Scan(transaction, state.vector_index, state.column_scans[i], result.data[i]);
					}
				}
			}
		} else {
			// partial scan: we have deletions or table filters
			idx_t approved_tuple_count = count;
			SelectionVector sel;
			if (count != max_count) {
				sel.Initialize(valid_sel);
			} else {
				sel.Initialize(nullptr);
			}
			//! first, we scan the columns with filters, fetch their data and generate a selection vector.
			//! get runtime statistics
			auto start_time = high_resolution_clock::now();
			if (table_filters) {
				D_ASSERT(adaptive_filter);
				D_ASSERT(ALLOW_UPDATES);
				for (idx_t i = 0; i < table_filters->filters.size(); i++) {
					auto tf_idx = adaptive_filter->permutation[i];
					auto col_idx = column_ids[tf_idx];
					columns[col_idx]->Select(transaction, state.vector_index, state.column_scans[tf_idx],
					                         result.data[tf_idx], sel, approved_tuple_count,
					                         *table_filters->filters[tf_idx]);
				}
				for (auto &table_filter : table_filters->filters) {
					result.data[table_filter.first].Slice(sel, approved_tuple_count);
				}
			}
			if (approved_tuple_count == 0) {
				// all rows were filtered out by the table filters
				// skip this vector in all the scans that were not scanned yet
				D_ASSERT(table_filters);
				result.Reset();
				for (idx_t i = 0; i < column_ids.size(); i++) {
					auto col_idx = column_ids[i];
					if (col_idx == COLUMN_IDENTIFIER_ROW_ID) {
						continue;
					}
					if (table_filters->filters.find(i) == table_filters->filters.end()) {
						columns[col_idx]->Skip(state.column_scans[i]);
					}
				}
				state.vector_index++;
				continue;
			}
			//! Now we use the selection vector to fetch data for the other columns.
			for (idx_t i = 0; i < column_ids.size(); i++) {
				if (!table_filters || table_filters->filters.find(i) == table_filters->filters.end()) {
					auto column = column_ids[i];
					if (column == COLUMN_IDENTIFIER_ROW_ID) {
						D_ASSERT(result.data[i].GetType().InternalType() == PhysicalType::INT64);
						result.data[i].SetVectorType(VectorType::FLAT_VECTOR);
						auto result_data = (int64_t *)FlatVector::GetData(result.data[i]);
						for (size_t sel_idx = 0; sel_idx < approved_tuple_count; sel_idx++) {
							result_data[sel_idx] = this->start + current_row + sel.get_index(sel_idx);
						}
					} else {
						if (TYPE == TableScanType::TABLE_SCAN_REGULAR) {
							columns[column]->FilterScan(transaction, state.vector_index, state.column_scans[i],
							                            result.data[i], sel, approved_tuple_count);
						} else {
							columns[column]->FilterScanCommitted(state.vector_index, state.column_scans[i],
							                                     result.data[i], sel, approved_tuple_count,
							                                     ALLOW_UPDATES);
						}
					}
				}
			}
			auto end_time = high_resolution_clock::now();
			if (adaptive_filter && table_filters->filters.size() > 1) {
				adaptive_filter->AdaptRuntimeStatistics(duration_cast<duration<double>>(end_time - start_time).count());
			}
			D_ASSERT(approved_tuple_count > 0);
			count = approved_tuple_count;
		}
		result.SetCardinality(count);
		state.vector_index++;
		break;
	}
}

void RowGroup::Scan(TransactionData transaction, RowGroupScanState &state, DataChunk &result) {
	TemplatedScan<TableScanType::TABLE_SCAN_REGULAR>(transaction, state, result);
}

void RowGroup::ScanCommitted(RowGroupScanState &state, DataChunk &result, TableScanType type) {
	auto &transaction_manager = TransactionManager::Get(db);
	auto lowest_active_start = transaction_manager.LowestActiveStart();
	auto lowest_active_id = transaction_manager.LowestActiveId();
	TransactionData data(lowest_active_id, lowest_active_start);
	switch (type) {
	case TableScanType::TABLE_SCAN_COMMITTED_ROWS:
		TemplatedScan<TableScanType::TABLE_SCAN_COMMITTED_ROWS>(data, state, result);
		break;
	case TableScanType::TABLE_SCAN_COMMITTED_ROWS_DISALLOW_UPDATES:
		TemplatedScan<TableScanType::TABLE_SCAN_COMMITTED_ROWS_DISALLOW_UPDATES>(data, state, result);
		break;
	case TableScanType::TABLE_SCAN_COMMITTED_ROWS_OMIT_PERMANENTLY_DELETED:
		TemplatedScan<TableScanType::TABLE_SCAN_COMMITTED_ROWS_OMIT_PERMANENTLY_DELETED>(data, state, result);
		break;
	default:
		throw InternalException("Unrecognized table scan type");
	}
}

ChunkInfo *RowGroup::GetChunkInfo(idx_t vector_idx) {
	if (!version_info) {
		return nullptr;
	}
	return version_info->info[vector_idx].get();
}

idx_t RowGroup::GetSelVector(TransactionData transaction, idx_t vector_idx, SelectionVector &sel_vector, idx_t max_count) {
	lock_guard<mutex> lock(row_group_lock);

	auto info = GetChunkInfo(vector_idx);
	if (!info) {
		return max_count;
	}
	return info->GetSelVector(transaction, sel_vector, max_count);
}

idx_t RowGroup::GetCommittedSelVector(transaction_t start_time, transaction_t transaction_id, idx_t vector_idx,
                                      SelectionVector &sel_vector, idx_t max_count) {
	lock_guard<mutex> lock(row_group_lock);

	auto info = GetChunkInfo(vector_idx);
	if (!info) {
		return max_count;
	}
	return info->GetCommittedSelVector(start_time, transaction_id, sel_vector, max_count);
}

bool RowGroup::Fetch(TransactionData transaction, idx_t row) {
	D_ASSERT(row < this->count);
	lock_guard<mutex> lock(row_group_lock);

	idx_t vector_index = row / STANDARD_VECTOR_SIZE;
	auto info = GetChunkInfo(vector_index);
	if (!info) {
		return true;
	}
	return info->Fetch(transaction, row - vector_index * STANDARD_VECTOR_SIZE);
}

void RowGroup::FetchRow(TransactionData transaction, ColumnFetchState &state, const vector<column_t> &column_ids,
                        row_t row_id, DataChunk &result, idx_t result_idx) {
	for (idx_t col_idx = 0; col_idx < column_ids.size(); col_idx++) {
		auto column = column_ids[col_idx];
		if (column == COLUMN_IDENTIFIER_ROW_ID) {
			// row id column: fill in the row ids
			D_ASSERT(result.data[col_idx].GetType().InternalType() == PhysicalType::INT64);
			result.data[col_idx].SetVectorType(VectorType::FLAT_VECTOR);
			auto data = FlatVector::GetData<row_t>(result.data[col_idx]);
			data[result_idx] = row_id;
		} else {
			// regular column: fetch data from the base column
			columns[column]->FetchRow(transaction, state, row_id, result.data[col_idx], result_idx);
		}
	}
}

void RowGroup::AppendVersionInfo(TransactionData transaction, idx_t row_group_start, idx_t count,
                                 transaction_t commit_id) {
	idx_t row_group_end = row_group_start + count;
	lock_guard<mutex> lock(row_group_lock);

	this->count += count;
	D_ASSERT(this->count <= RowGroup::ROW_GROUP_SIZE);

	// create the version_info if it doesn't exist yet
	if (!version_info) {
		version_info = make_unique<VersionNode>();
	}
	idx_t start_vector_idx = row_group_start / STANDARD_VECTOR_SIZE;
	idx_t end_vector_idx = (row_group_end - 1) / STANDARD_VECTOR_SIZE;
	for (idx_t vector_idx = start_vector_idx; vector_idx <= end_vector_idx; vector_idx++) {
		idx_t start = vector_idx == start_vector_idx ? row_group_start - start_vector_idx * STANDARD_VECTOR_SIZE : 0;
		idx_t end =
		    vector_idx == end_vector_idx ? row_group_end - end_vector_idx * STANDARD_VECTOR_SIZE : STANDARD_VECTOR_SIZE;
		if (start == 0 && end == STANDARD_VECTOR_SIZE) {
			// entire vector is encapsulated by append: append a single constant
			auto constant_info = make_unique<ChunkConstantInfo>(this->start + vector_idx * STANDARD_VECTOR_SIZE);
			constant_info->insert_id = commit_id;
			constant_info->delete_id = NOT_DELETED_ID;
			version_info->info[vector_idx] = move(constant_info);
		} else {
			// part of a vector is encapsulated: append to that part
			ChunkVectorInfo *info;
			if (!version_info->info[vector_idx]) {
				// first time appending to this vector: create new info
				auto insert_info = make_unique<ChunkVectorInfo>(this->start + vector_idx * STANDARD_VECTOR_SIZE);
				info = insert_info.get();
				version_info->info[vector_idx] = move(insert_info);
			} else {
				D_ASSERT(version_info->info[vector_idx]->type == ChunkInfoType::VECTOR_INFO);
				// use existing vector
				info = (ChunkVectorInfo *)version_info->info[vector_idx].get();
			}
			info->Append(start, end, commit_id);
		}
	}
}

void RowGroup::CommitAppend(transaction_t commit_id, idx_t row_group_start, idx_t count) {
	D_ASSERT(version_info.get());
	idx_t row_group_end = row_group_start + count;
	lock_guard<mutex> lock(row_group_lock);

	idx_t start_vector_idx = row_group_start / STANDARD_VECTOR_SIZE;
	idx_t end_vector_idx = (row_group_end - 1) / STANDARD_VECTOR_SIZE;
	for (idx_t vector_idx = start_vector_idx; vector_idx <= end_vector_idx; vector_idx++) {
		idx_t start = vector_idx == start_vector_idx ? row_group_start - start_vector_idx * STANDARD_VECTOR_SIZE : 0;
		idx_t end =
		    vector_idx == end_vector_idx ? row_group_end - end_vector_idx * STANDARD_VECTOR_SIZE : STANDARD_VECTOR_SIZE;

		auto info = version_info->info[vector_idx].get();
		info->CommitAppend(commit_id, start, end);
	}
}

void RowGroup::RevertAppend(idx_t row_group_start) {
	if (!version_info) {
		return;
	}
	idx_t start_row = row_group_start - this->start;
	idx_t start_vector_idx = (start_row + (STANDARD_VECTOR_SIZE - 1)) / STANDARD_VECTOR_SIZE;
	for (idx_t vector_idx = start_vector_idx; vector_idx < RowGroup::ROW_GROUP_VECTOR_COUNT; vector_idx++) {
		version_info->info[vector_idx].reset();
	}
	for (auto &column : columns) {
		column->RevertAppend(row_group_start);
	}
	this->count = MinValue<idx_t>(row_group_start - this->start, this->count);
	Verify();
}

void RowGroup::InitializeAppend(TransactionData transaction, RowGroupAppendState &append_state,
                                idx_t remaining_append_count) {
	append_state.row_group = this;
	append_state.offset_in_row_group = this->count;
	// for each column, initialize the append state
	append_state.states = unique_ptr<ColumnAppendState[]>(new ColumnAppendState[columns.size()]);
	for (idx_t i = 0; i < columns.size(); i++) {
		columns[i]->InitializeAppend(append_state.states[i]);
	}
	// append the version info for this row_group
	idx_t append_count = MinValue<idx_t>(remaining_append_count, RowGroup::ROW_GROUP_SIZE - this->count);
	AppendVersionInfo(transaction, this->count, append_count, transaction.transaction_id);
}

void RowGroup::Append(RowGroupAppendState &state, DataChunk &chunk, idx_t append_count) {
	// append to the current row_group
	for (idx_t i = 0; i < columns.size(); i++) {
		columns[i]->Append(*stats[i]->statistics, state.states[i], chunk.data[i], append_count);
	}
	state.offset_in_row_group += append_count;
}

void RowGroup::Update(TransactionData transaction, DataChunk &update_chunk, row_t *ids, idx_t offset, idx_t count,
                      const vector<column_t> &column_ids) {
#ifdef DEBUG
	for (size_t i = offset; i < offset + count; i++) {
		D_ASSERT(ids[i] >= row_t(this->start) && ids[i] < row_t(this->start + this->count));
	}
#endif
	for (idx_t i = 0; i < column_ids.size(); i++) {
		auto column = column_ids[i];
		D_ASSERT(column != COLUMN_IDENTIFIER_ROW_ID);
		D_ASSERT(columns[column]->type.id() == update_chunk.data[i].GetType().id());
		if (offset > 0) {
			Vector sliced_vector(update_chunk.data[i], offset);
			sliced_vector.Flatten(count);
			columns[column]->Update(transaction, column, sliced_vector, ids + offset, count);
		} else {
			columns[column]->Update(transaction, column, update_chunk.data[i], ids, count);
		}
		MergeStatistics(column, *columns[column]->GetUpdateStatistics());
	}
}

void RowGroup::UpdateColumn(TransactionData transaction, DataChunk &updates, Vector &row_ids,
                            const vector<column_t> &column_path) {
	D_ASSERT(updates.ColumnCount() == 1);
	auto ids = FlatVector::GetData<row_t>(row_ids);

	auto primary_column_idx = column_path[0];
	D_ASSERT(primary_column_idx != COLUMN_IDENTIFIER_ROW_ID);
	D_ASSERT(primary_column_idx < columns.size());
	columns[primary_column_idx]->UpdateColumn(transaction, column_path, updates.data[0], ids, updates.size(), 1);
	MergeStatistics(primary_column_idx, *columns[primary_column_idx]->GetUpdateStatistics());
}

unique_ptr<BaseStatistics> RowGroup::GetStatistics(idx_t column_idx) {
	D_ASSERT(column_idx < stats.size());

	lock_guard<mutex> slock(stats_lock);
	return stats[column_idx]->statistics->Copy();
}

void RowGroup::MergeStatistics(idx_t column_idx, const BaseStatistics &other) {
	D_ASSERT(column_idx < stats.size());

	lock_guard<mutex> slock(stats_lock);
	stats[column_idx]->statistics->Merge(other);
}

void RowGroup::MergeIntoStatistics(idx_t column_idx, BaseStatistics &other) {
	D_ASSERT(column_idx < stats.size());

	lock_guard<mutex> slock(stats_lock);
	other.Merge(*stats[column_idx]->statistics);
}

RowGroupPointer RowGroup::Checkpoint(TableDataWriter &writer, vector<unique_ptr<BaseStatistics>> &global_stats) {
	RowGroupPointer row_group_pointer;
	vector<unique_ptr<ColumnCheckpointState>> states;
	states.reserve(columns.size());

	// checkpoint the individual columns of the row group
	for (idx_t column_idx = 0; column_idx < columns.size(); column_idx++) {
		auto &column = columns[column_idx];
		ColumnCheckpointInfo checkpoint_info {writer.GetColumnCompressionType(column_idx)};
		auto checkpoint_state = column->Checkpoint(*this, writer, checkpoint_info);
		D_ASSERT(checkpoint_state);

		auto stats = checkpoint_state->GetStatistics();
		D_ASSERT(stats);

		global_stats[column_idx]->Merge(*stats);
		row_group_pointer.statistics.push_back(move(stats));
		states.push_back(move(checkpoint_state));
	}

	// construct the row group pointer and write the column meta data to disk
	D_ASSERT(states.size() == columns.size());
	row_group_pointer.row_start = start;
	row_group_pointer.tuple_count = count;
	for (auto &state : states) {
		// get the current position of the meta data writer
		auto &meta_writer = writer.GetTableWriter();
		auto pointer = meta_writer.GetBlockPointer();

		// store the stats and the data pointers in the row group pointers
		row_group_pointer.data_pointers.push_back(pointer);

		// now flush the actual column data to disk
		state->FlushToDisk();
	}
	row_group_pointer.versions = version_info;
	Verify();
	return row_group_pointer;
}

void RowGroup::CheckpointDeletes(VersionNode *versions, Serializer &serializer) {
	if (!versions) {
		// no version information: write nothing
		serializer.Write<idx_t>(0);
		return;
	}
	// first count how many ChunkInfo's we need to deserialize
	idx_t chunk_info_count = 0;
	for (idx_t vector_idx = 0; vector_idx < RowGroup::ROW_GROUP_VECTOR_COUNT; vector_idx++) {
		auto chunk_info = versions->info[vector_idx].get();
		if (!chunk_info) {
			continue;
		}
		chunk_info_count++;
	}
	// now serialize the actual version information
	serializer.Write<idx_t>(chunk_info_count);
	for (idx_t vector_idx = 0; vector_idx < RowGroup::ROW_GROUP_VECTOR_COUNT; vector_idx++) {
		auto chunk_info = versions->info[vector_idx].get();
		if (!chunk_info) {
			continue;
		}
		serializer.Write<idx_t>(vector_idx);
		chunk_info->Serialize(serializer);
	}
}

shared_ptr<VersionNode> RowGroup::DeserializeDeletes(Deserializer &source) {
	auto chunk_count = source.Read<idx_t>();
	if (chunk_count == 0) {
		// no deletes
		return nullptr;
	}
	auto version_info = make_shared<VersionNode>();
	for (idx_t i = 0; i < chunk_count; i++) {
		idx_t vector_index = source.Read<idx_t>();
		if (vector_index >= RowGroup::ROW_GROUP_VECTOR_COUNT) {
			throw Exception("In DeserializeDeletes, vector_index is out of range for the row group. Corrupted file?");
		}
		version_info->info[vector_index] = ChunkInfo::Deserialize(source);
	}
	return version_info;
}

void RowGroup::Serialize(RowGroupPointer &pointer, Serializer &main_serializer) {
	FieldWriter writer(main_serializer);
	writer.WriteField<uint64_t>(pointer.row_start);
	writer.WriteField<uint64_t>(pointer.tuple_count);
	auto &serializer = writer.GetSerializer();
	for (auto &stats : pointer.statistics) {
		stats->Serialize(serializer);
	}
	for (auto &data_pointer : pointer.data_pointers) {
		serializer.Write<block_id_t>(data_pointer.block_id);
		serializer.Write<uint64_t>(data_pointer.offset);
	}
	CheckpointDeletes(pointer.versions.get(), serializer);
	writer.Finalize();
}

RowGroupPointer RowGroup::Deserialize(Deserializer &main_source, const vector<ColumnDefinition> &columns) {
	RowGroupPointer result;

	FieldReader reader(main_source);
	result.row_start = reader.ReadRequired<uint64_t>();
	result.tuple_count = reader.ReadRequired<uint64_t>();

	result.data_pointers.reserve(columns.size());
	result.statistics.reserve(columns.size());

	auto &source = reader.GetSource();
	for (idx_t i = 0; i < columns.size(); i++) {
		auto &col = columns[i];
		if (col.Generated()) {
			continue;
		}
		auto stats = BaseStatistics::Deserialize(source, columns[i].Type());
		result.statistics.push_back(move(stats));
	}
	for (idx_t i = 0; i < columns.size(); i++) {
		auto &col = columns[i];
		if (col.Generated()) {
			continue;
		}
		BlockPointer pointer;
		pointer.block_id = source.Read<block_id_t>();
		pointer.offset = source.Read<uint64_t>();
		result.data_pointers.push_back(pointer);
	}
	result.versions = DeserializeDeletes(source);

	reader.Finalize();
	return result;
}

//===--------------------------------------------------------------------===//
// GetStorageInfo
//===--------------------------------------------------------------------===//
void RowGroup::GetStorageInfo(idx_t row_group_index, vector<vector<Value>> &result) {
	for (idx_t col_idx = 0; col_idx < columns.size(); col_idx++) {
		columns[col_idx]->GetStorageInfo(row_group_index, {col_idx}, result);
	}
}

//===--------------------------------------------------------------------===//
// Version Delete Information
//===--------------------------------------------------------------------===//
class VersionDeleteState {
public:
	VersionDeleteState(RowGroup &info, TransactionData transaction, DataTable *table, idx_t base_row)
	    : info(info), transaction(transaction), table(table), current_info(nullptr),
	      current_chunk(DConstants::INVALID_INDEX), count(0), base_row(base_row), delete_count(0) {
	}

	RowGroup &info;
	TransactionData transaction;
	DataTable *table;
	ChunkVectorInfo *current_info;
	idx_t current_chunk;
	row_t rows[STANDARD_VECTOR_SIZE];
	idx_t count;
	idx_t base_row;
	idx_t chunk_row;
	idx_t delete_count;

public:
	void Delete(row_t row_id);
	void Flush();
};

idx_t RowGroup::Delete(TransactionData transaction, DataTable *table, row_t *ids, idx_t count) {
	lock_guard<mutex> lock(row_group_lock);
	VersionDeleteState del_state(*this, transaction, table, this->start);

	// obtain a write lock
	for (idx_t i = 0; i < count; i++) {
		D_ASSERT(ids[i] >= 0);
		D_ASSERT(idx_t(ids[i]) >= this->start && idx_t(ids[i]) < this->start + this->count);
		del_state.Delete(ids[i] - this->start);
	}
	del_state.Flush();
	return del_state.delete_count;
}

void RowGroup::Verify() {
#ifdef DEBUG
	for (auto &column : columns) {
		column->Verify(*this);
	}
#endif
}

void VersionDeleteState::Delete(row_t row_id) {
	D_ASSERT(row_id >= 0);
	idx_t vector_idx = row_id / STANDARD_VECTOR_SIZE;
	idx_t idx_in_vector = row_id - vector_idx * STANDARD_VECTOR_SIZE;
	if (current_chunk != vector_idx) {
		Flush();

		if (!info.version_info) {
			info.version_info = make_unique<VersionNode>();
		}

		if (!info.version_info->info[vector_idx]) {
			// no info yet: create it
			info.version_info->info[vector_idx] =
			    make_unique<ChunkVectorInfo>(info.start + vector_idx * STANDARD_VECTOR_SIZE);
		} else if (info.version_info->info[vector_idx]->type == ChunkInfoType::CONSTANT_INFO) {
			auto &constant = (ChunkConstantInfo &)*info.version_info->info[vector_idx];
			// info exists but it's a constant info: convert to a vector info
			auto new_info = make_unique<ChunkVectorInfo>(info.start + vector_idx * STANDARD_VECTOR_SIZE);
			new_info->insert_id = constant.insert_id.load();
			for (idx_t i = 0; i < STANDARD_VECTOR_SIZE; i++) {
				new_info->inserted[i] = constant.insert_id.load();
			}
			info.version_info->info[vector_idx] = move(new_info);
		}
		D_ASSERT(info.version_info->info[vector_idx]->type == ChunkInfoType::VECTOR_INFO);
		current_info = (ChunkVectorInfo *)info.version_info->info[vector_idx].get();
		current_chunk = vector_idx;
		chunk_row = vector_idx * STANDARD_VECTOR_SIZE;
	}
	rows[count++] = idx_in_vector;
}

void VersionDeleteState::Flush() {
	if (count == 0) {
		return;
	}
	// delete in the current info
<<<<<<< HEAD
	delete_count += current_info->Delete(transaction.transaction_id, rows, count);
	// now push the delete into the undo buffer
	if (transaction.transaction) {
		transaction.transaction->PushDelete(table, current_info, rows, count, base_row + chunk_row);
=======
	// it is possible for delete statements to delete the same tuple multiple times when combined with a USING clause
	// in the current_info->Delete, we check which tuples are actually deleted (excluding duplicate deletions)
	// this is returned in the actual_delete_count
	auto actual_delete_count = current_info->Delete(transaction, rows, count);
	delete_count += actual_delete_count;
	if (actual_delete_count > 0) {
		// now push the delete into the undo buffer, but only if any deletes were actually performed
		transaction.PushDelete(table, current_info, rows, actual_delete_count, base_row + chunk_row);
>>>>>>> d6d924d7
	}
	count = 0;
}

} // namespace duckdb<|MERGE_RESOLUTION|>--- conflicted
+++ resolved
@@ -887,22 +887,14 @@
 	if (count == 0) {
 		return;
 	}
-	// delete in the current info
-<<<<<<< HEAD
-	delete_count += current_info->Delete(transaction.transaction_id, rows, count);
-	// now push the delete into the undo buffer
-	if (transaction.transaction) {
-		transaction.transaction->PushDelete(table, current_info, rows, count, base_row + chunk_row);
-=======
 	// it is possible for delete statements to delete the same tuple multiple times when combined with a USING clause
 	// in the current_info->Delete, we check which tuples are actually deleted (excluding duplicate deletions)
 	// this is returned in the actual_delete_count
-	auto actual_delete_count = current_info->Delete(transaction, rows, count);
+	auto actual_delete_count = current_info->Delete(transaction.transaction_id, rows, count);
 	delete_count += actual_delete_count;
-	if (actual_delete_count > 0) {
+	if (transaction.transaction && actual_delete_count > 0) {
 		// now push the delete into the undo buffer, but only if any deletes were actually performed
-		transaction.PushDelete(table, current_info, rows, actual_delete_count, base_row + chunk_row);
->>>>>>> d6d924d7
+		transaction.transaction->PushDelete(table, current_info, rows, actual_delete_count, base_row + chunk_row);
 	}
 	count = 0;
 }
