#include "duckdb/storage/checkpoint/write_overflow_strings_to_disk.hpp"
#include "duckdb/storage/block_manager.hpp"
#include "duckdb/storage/buffer_manager.hpp"
<<<<<<< HEAD
#include "zstd_wrapper.hpp"
=======
#include "duckdb/storage/partial_block_manager.hpp"
>>>>>>> d57a9443

namespace duckdb {

WriteOverflowStringsToDisk::WriteOverflowStringsToDisk(PartialBlockManager &partial_block_manager)
    : partial_block_manager(partial_block_manager), block_id(INVALID_BLOCK), offset(0) {
}

WriteOverflowStringsToDisk::~WriteOverflowStringsToDisk() {
	// verify that the overflow writer has been flushed
	D_ASSERT(Exception::UncaughtException() || offset == 0);
}

shared_ptr<BlockHandle> UncompressedStringSegmentState::GetHandle(BlockManager &manager, block_id_t block_id) {
	lock_guard<mutex> lock(block_lock);
	auto entry = handles.find(block_id);
	if (entry != handles.end()) {
		return entry->second;
	}
	auto result = manager.RegisterBlock(block_id);
	handles.insert(make_pair(block_id, result));
	return result;
}

void UncompressedStringSegmentState::RegisterBlock(BlockManager &manager, block_id_t block_id) {
	lock_guard<mutex> lock(block_lock);
	auto entry = handles.find(block_id);
	if (entry != handles.end()) {
		throw InternalException("UncompressedStringSegmentState::RegisterBlock - block id %llu already exists",
		                        block_id);
	}
	auto result = manager.RegisterBlock(block_id);
	handles.insert(make_pair(block_id, std::move(result)));
	on_disk_blocks.push_back(block_id);
}

void WriteOverflowStringsToDisk::WriteString(UncompressedStringSegmentState &state, string_t string,
                                             block_id_t &result_block, int32_t &result_offset) {
	auto &block_manager = partial_block_manager.GetBlockManager();
	auto &buffer_manager = block_manager.buffer_manager;
	if (!handle.IsValid()) {
		handle = buffer_manager.Allocate(MemoryTag::OVERFLOW_STRINGS, block_manager.GetBlockSize());
	}
	// first write the length of the string
	if (block_id == INVALID_BLOCK || offset + 2 * sizeof(uint32_t) >= GetStringSpace()) {
		AllocateNewBlock(state, block_manager.GetFreeBlockId());
	}
	result_block = block_id;
	result_offset = UnsafeNumericCast<int32_t>(offset);

	// GZIP the string
	auto uncompressed_size = string.GetSize();
	unsafe_unique_array<data_t> compressed_buf;
	string_t compressed_string;
	size_t compressed_size = 0;
	if (uncompressed_size >= Storage::BLOCK_SIZE) {
		ZSTDWrapper s;
		compressed_size = s.MaxCompressedLength(uncompressed_size);
		compressed_buf = make_unsafe_uniq_array<data_t>(compressed_size);
		s.Compress(string.GetData(), uncompressed_size, char_ptr_cast(compressed_buf.get()), &compressed_size);
		compressed_string = string_t(const_char_ptr_cast(compressed_buf.get()), compressed_size);
	} else {
		compressed_size = uncompressed_size;
	}
	if (compressed_size >= uncompressed_size) {
		compressed_string = string;
	}

	// store sizes
	// write the length field
	auto data_ptr = handle.Ptr();
	auto string_length = string.GetSize();
	Store<uint32_t>(UnsafeNumericCast<uint32_t>(string_length), data_ptr + offset);
	offset += sizeof(uint32_t);

	// now write the remainder of the string
	auto strptr = string.GetData();
	auto remaining = UnsafeNumericCast<uint32_t>(string_length);
	while (remaining > 0) {
		uint32_t to_write = MinValue<uint32_t>(remaining, UnsafeNumericCast<uint32_t>(GetStringSpace() - offset));
		if (to_write > 0) {
			memcpy(data_ptr + offset, strptr, to_write);

			remaining -= to_write;
			offset += to_write;
			strptr += to_write;
		}
		if (remaining > 0) {
			D_ASSERT(offset == GetStringSpace());
			// there is still remaining stuff to write
			// now write the current block to disk and allocate a new block
			AllocateNewBlock(state, block_manager.GetFreeBlockId());
		}
	}
}

void WriteOverflowStringsToDisk::Flush() {
	if (block_id != INVALID_BLOCK && offset > 0) {
		// zero-initialize the empty part of the overflow string buffer (if any)
		if (offset < GetStringSpace()) {
			memset(handle.Ptr() + offset, 0, GetStringSpace() - offset);
		}
		// write to disk
		auto &block_manager = partial_block_manager.GetBlockManager();
		block_manager.Write(handle.GetFileBuffer(), block_id);

		auto lock = partial_block_manager.GetLock();
		partial_block_manager.AddWrittenBlock(block_id);
	}
	block_id = INVALID_BLOCK;
	offset = 0;
}

void WriteOverflowStringsToDisk::AllocateNewBlock(UncompressedStringSegmentState &state, block_id_t new_block_id) {
	if (block_id != INVALID_BLOCK) {
		// there is an old block, write it first
		// write the new block id at the end of the previous block
		Store<block_id_t>(new_block_id, handle.Ptr() + GetStringSpace());
		Flush();
	}
	offset = 0;
	block_id = new_block_id;
	auto &block_manager = partial_block_manager.GetBlockManager();
	state.RegisterBlock(block_manager, new_block_id);
}

idx_t WriteOverflowStringsToDisk::GetStringSpace() const {
	auto &block_manager = partial_block_manager.GetBlockManager();
	return block_manager.GetBlockSize() - sizeof(block_id_t);
}

} // namespace duckdb<|MERGE_RESOLUTION|>--- conflicted
+++ resolved
@@ -1,11 +1,8 @@
 #include "duckdb/storage/checkpoint/write_overflow_strings_to_disk.hpp"
 #include "duckdb/storage/block_manager.hpp"
 #include "duckdb/storage/buffer_manager.hpp"
-<<<<<<< HEAD
 #include "zstd_wrapper.hpp"
-=======
 #include "duckdb/storage/partial_block_manager.hpp"
->>>>>>> d57a9443
 
 namespace duckdb {
 
@@ -41,6 +38,11 @@
 	on_disk_blocks.push_back(block_id);
 }
 
+BufferManager &WriteOverflowStringsToDisk::GetBufferManager() {
+	auto &block_manager = partial_block_manager.GetBlockManager();
+	return block_manager.buffer_manager;
+}
+
 void WriteOverflowStringsToDisk::WriteString(UncompressedStringSegmentState &state, string_t string,
                                              block_id_t &result_block, int32_t &result_offset) {
 	auto &block_manager = partial_block_manager.GetBlockManager();
@@ -60,11 +62,11 @@
 	unsafe_unique_array<data_t> compressed_buf;
 	string_t compressed_string;
 	size_t compressed_size = 0;
-	if (uncompressed_size >= Storage::BLOCK_SIZE) {
-		ZSTDWrapper s;
-		compressed_size = s.MaxCompressedLength(uncompressed_size);
+	if (uncompressed_size >= GetBufferManager().GetBlockSize()) {
+		ZSTDWrapper zstd;
+		compressed_size = zstd.MaxCompressedLength(uncompressed_size);
 		compressed_buf = make_unsafe_uniq_array<data_t>(compressed_size);
-		s.Compress(string.GetData(), uncompressed_size, char_ptr_cast(compressed_buf.get()), &compressed_size);
+		zstd.Compress(string.GetData(), uncompressed_size, char_ptr_cast(compressed_buf.get()), &compressed_size);
 		compressed_string = string_t(const_char_ptr_cast(compressed_buf.get()), compressed_size);
 	} else {
 		compressed_size = uncompressed_size;
