--- conflicted
+++ resolved
@@ -20,11 +20,7 @@
 			// write validity and according value
 			if (validity.RowIsValid(source_idx)) {
 				key_locations[i][0] = valid;
-<<<<<<< HEAD
-				EncodeData<T>(key_locations[i] + 1, source[source_idx]);
-=======
-				Radix::EncodeData<T>(key_locations[i] + 1, source[source_idx], is_little_endian);
->>>>>>> 21edbc1e
+				Radix::EncodeData<T>(key_locations[i] + 1, source[source_idx]);
 				// invert bits if desc
 				if (desc) {
 					for (idx_t s = 1; s < sizeof(T) + 1; s++) {
@@ -42,11 +38,7 @@
 			auto idx = sel.get_index(i);
 			auto source_idx = vdata.sel->get_index(idx) + offset;
 			// write value
-<<<<<<< HEAD
-			EncodeData<T>(key_locations[i], source[source_idx]);
-=======
-			Radix::EncodeData<T>(key_locations[i], source[source_idx], is_little_endian);
->>>>>>> 21edbc1e
+			Radix::EncodeData<T>(key_locations[i], source[source_idx]);
 			// invert bits if desc
 			if (desc) {
 				for (idx_t s = 0; s < sizeof(T); s++) {
@@ -218,11 +210,6 @@
 void RowOperations::RadixScatter(Vector &v, idx_t vcount, const SelectionVector &sel, idx_t ser_count,
                                  data_ptr_t *key_locations, bool desc, bool has_null, bool nulls_first,
                                  idx_t prefix_len, idx_t width, idx_t offset) {
-<<<<<<< HEAD
-=======
-	auto is_little_endian = Radix::IsLittleEndian();
->>>>>>> 21edbc1e
-
 	VectorData vdata;
 	v.Orrify(vcount, vdata);
 	switch (v.GetType().InternalType()) {
