#include "duckdb/common/types/data_chunk.hpp"

#include "duckdb/common/array.hpp"
#include "duckdb/common/arrow/arrow.hpp"
#include "duckdb/common/exception.hpp"
#include "duckdb/common/helper.hpp"
#include "duckdb/common/printer.hpp"
#include "duckdb/common/serializer.hpp"
#include "duckdb/common/to_string.hpp"
#include "duckdb/common/types/arrow_aux_data.hpp"
#include "duckdb/common/types/date.hpp"
#include "duckdb/common/types/interval.hpp"
#include "duckdb/common/types/null_value.hpp"
#include "duckdb/common/types/sel_cache.hpp"
#include "duckdb/common/types/timestamp.hpp"
#include "duckdb/common/types/uuid.hpp"
#include "duckdb/common/types/vector_cache.hpp"
#include "duckdb/common/unordered_map.hpp"
#include "duckdb/common/vector.hpp"
#include "duckdb/common/vector_operations/vector_operations.hpp"
#include "duckdb/execution/execution_context.hpp"

namespace duckdb {

DataChunk::DataChunk() : count(0), capacity(STANDARD_VECTOR_SIZE) {
}

DataChunk::~DataChunk() {
}

void DataChunk::InitializeEmpty(const vector<LogicalType> &types) {
	InitializeEmpty(types.begin(), types.end());
}

<<<<<<< HEAD
void DataChunk::Initialize(Allocator &allocator, const vector<LogicalType> &types, idx_t capacity_p) {
	D_ASSERT(data.empty());   // can only be initialized once
	D_ASSERT(!types.empty()); // empty chunk not allowed
	capacity = capacity_p;
	for (idx_t i = 0; i < types.size(); i++) {
		VectorCache cache(allocator, types[i], capacity);
=======
void DataChunk::Initialize(Allocator &allocator, const vector<LogicalType> &types) {
	Initialize(allocator, types.begin(), types.end());
}

void DataChunk::Initialize(ClientContext &context, const vector<LogicalType> &types) {
	Initialize(Allocator::Get(context), types);
}

void DataChunk::Initialize(Allocator &allocator, vector<LogicalType>::const_iterator begin,
                           vector<LogicalType>::const_iterator end) {
	D_ASSERT(data.empty());                   // can only be initialized once
	D_ASSERT(std::distance(begin, end) != 0); // empty chunk not allowed
	capacity = STANDARD_VECTOR_SIZE;
	for (; begin != end; begin++) {
		VectorCache cache(allocator, *begin);
>>>>>>> 270b5842
		data.emplace_back(cache);
		vector_caches.push_back(move(cache));
	}
}

void DataChunk::Initialize(ClientContext &context, vector<LogicalType>::const_iterator begin,
                           vector<LogicalType>::const_iterator end) {
	Initialize(Allocator::Get(context), begin, end);
}

void DataChunk::InitializeEmpty(vector<LogicalType>::const_iterator begin, vector<LogicalType>::const_iterator end) {
	capacity = STANDARD_VECTOR_SIZE;
	D_ASSERT(data.empty());                   // can only be initialized once
	D_ASSERT(std::distance(begin, end) != 0); // empty chunk not allowed
	for (; begin != end; begin++) {
		data.emplace_back(Vector(*begin, nullptr));
	}
}

void DataChunk::Reset() {
	if (data.empty()) {
		return;
	}
	if (vector_caches.size() != data.size()) {
		throw InternalException("VectorCache and column count mismatch in DataChunk::Reset");
	}
	for (idx_t i = 0; i < ColumnCount(); i++) {
		data[i].ResetFromCache(vector_caches[i]);
	}
	capacity = STANDARD_VECTOR_SIZE;
	SetCardinality(0);
}

void DataChunk::Destroy() {
	data.clear();
	vector_caches.clear();
	capacity = 0;
	SetCardinality(0);
}

Value DataChunk::GetValue(idx_t col_idx, idx_t index) const {
	D_ASSERT(index < size());
	return data[col_idx].GetValue(index);
}

void DataChunk::SetValue(idx_t col_idx, idx_t index, const Value &val) {
	data[col_idx].SetValue(index, val);
}

bool DataChunk::AllConstant() const {
	for (auto &v : data) {
		if (v.GetVectorType() != VectorType::CONSTANT_VECTOR) {
			return false;
		}
	}
	return true;
}

void DataChunk::Reference(DataChunk &chunk) {
	D_ASSERT(chunk.ColumnCount() <= ColumnCount());
	SetCardinality(chunk);
	SetCapacity(chunk);
	for (idx_t i = 0; i < chunk.ColumnCount(); i++) {
		data[i].Reference(chunk.data[i]);
	}
}

void DataChunk::Move(DataChunk &chunk) {
	SetCardinality(chunk);
	SetCapacity(chunk);
	data = move(chunk.data);
	vector_caches = move(chunk.vector_caches);

	chunk.Destroy();
}

void DataChunk::Copy(DataChunk &other, idx_t offset) const {
	D_ASSERT(ColumnCount() == other.ColumnCount());
	D_ASSERT(other.size() == 0);

	for (idx_t i = 0; i < ColumnCount(); i++) {
		D_ASSERT(other.data[i].GetVectorType() == VectorType::FLAT_VECTOR);
		VectorOperations::Copy(data[i], other.data[i], size(), offset, 0);
	}
	other.SetCardinality(size() - offset);
}

void DataChunk::Copy(DataChunk &other, const SelectionVector &sel, const idx_t source_count, const idx_t offset) const {
	D_ASSERT(ColumnCount() == other.ColumnCount());
	D_ASSERT(other.size() == 0);
	D_ASSERT((offset + source_count) <= size());

	for (idx_t i = 0; i < ColumnCount(); i++) {
		D_ASSERT(other.data[i].GetVectorType() == VectorType::FLAT_VECTOR);
		VectorOperations::Copy(data[i], other.data[i], sel, source_count, offset, 0);
	}
	other.SetCardinality(source_count - offset);
}

void DataChunk::Split(DataChunk &other, idx_t split_idx) {
	D_ASSERT(other.size() == 0);
	D_ASSERT(other.data.empty());
	D_ASSERT(split_idx < data.size());
	const idx_t num_cols = data.size();
	for (idx_t col_idx = split_idx; col_idx < num_cols; col_idx++) {
		other.data.push_back(move(data[col_idx]));
		other.vector_caches.push_back(move(vector_caches[col_idx]));
	}
	for (idx_t col_idx = split_idx; col_idx < num_cols; col_idx++) {
		data.pop_back();
		vector_caches.pop_back();
	}
	other.SetCapacity(*this);
	other.SetCardinality(*this);
}

void DataChunk::Fuse(DataChunk &other) {
	D_ASSERT(other.size() == size());
	const idx_t num_cols = other.data.size();
	for (idx_t col_idx = 0; col_idx < num_cols; ++col_idx) {
		data.emplace_back(move(other.data[col_idx]));
		vector_caches.emplace_back(move(other.vector_caches[col_idx]));
	}
	other.Destroy();
}

void DataChunk::ReferenceColumns(DataChunk &other, const vector<column_t> &column_ids) {
	D_ASSERT(ColumnCount() == column_ids.size());
	Reset();
	for (idx_t col_idx = 0; col_idx < ColumnCount(); col_idx++) {
		auto &other_col = other.data[column_ids[col_idx]];
		auto &this_col = data[col_idx];
		D_ASSERT(other_col.GetType() == this_col.GetType());
		this_col.Reference(other_col);
	}
	SetCardinality(other.size());
}

void DataChunk::Append(const DataChunk &other, bool resize, SelectionVector *sel, idx_t sel_count) {
	idx_t new_size = sel ? size() + sel_count : size() + other.size();
	if (other.size() == 0) {
		return;
	}
	if (ColumnCount() != other.ColumnCount()) {
		throw InternalException("Column counts of appending chunk doesn't match!");
	}
	if (new_size > capacity) {
		if (resize) {
			auto new_capacity = NextPowerOfTwo(new_size);
			for (idx_t i = 0; i < ColumnCount(); i++) {
				data[i].Resize(size(), new_capacity);
			}
			capacity = new_capacity;
		} else {
			throw InternalException("Can't append chunk to other chunk without resizing");
		}
	}
	for (idx_t i = 0; i < ColumnCount(); i++) {
		D_ASSERT(data[i].GetVectorType() == VectorType::FLAT_VECTOR);
		if (sel) {
			VectorOperations::Copy(other.data[i], data[i], *sel, sel_count, 0, size());
		} else {
			VectorOperations::Copy(other.data[i], data[i], other.size(), 0, size());
		}
	}
	SetCardinality(new_size);
}

void DataChunk::Flatten() {
	for (idx_t i = 0; i < ColumnCount(); i++) {
		data[i].Flatten(size());
	}
}

vector<LogicalType> DataChunk::GetTypes() {
	vector<LogicalType> types;
	for (idx_t i = 0; i < ColumnCount(); i++) {
		types.push_back(data[i].GetType());
	}
	return types;
}

string DataChunk::ToString() const {
	string retval = "Chunk - [" + to_string(ColumnCount()) + " Columns]\n";
	for (idx_t i = 0; i < ColumnCount(); i++) {
		retval += "- " + data[i].ToString(size()) + "\n";
	}
	return retval;
}

void DataChunk::Serialize(Serializer &serializer) {
	// write the count
	serializer.Write<sel_t>(size());
	serializer.Write<idx_t>(ColumnCount());
	for (idx_t col_idx = 0; col_idx < ColumnCount(); col_idx++) {
		// write the types
		data[col_idx].GetType().Serialize(serializer);
	}
	// write the data
	for (idx_t col_idx = 0; col_idx < ColumnCount(); col_idx++) {
		data[col_idx].Serialize(size(), serializer);
	}
}

void DataChunk::Deserialize(Deserializer &source) {
	auto rows = source.Read<sel_t>();
	idx_t column_count = source.Read<idx_t>();

	vector<LogicalType> types;
	for (idx_t i = 0; i < column_count; i++) {
		types.push_back(LogicalType::Deserialize(source));
	}
	Initialize(Allocator::DefaultAllocator(), types);
	// now load the column data
	SetCardinality(rows);
	for (idx_t i = 0; i < column_count; i++) {
		data[i].Deserialize(rows, source);
	}
	Verify();
}

void DataChunk::Slice(const SelectionVector &sel_vector, idx_t count_p) {
	this->count = count_p;
	SelCache merge_cache;
	for (idx_t c = 0; c < ColumnCount(); c++) {
		data[c].Slice(sel_vector, count_p, merge_cache);
	}
}

void DataChunk::Slice(DataChunk &other, const SelectionVector &sel, idx_t count_p, idx_t col_offset) {
	D_ASSERT(other.ColumnCount() <= col_offset + ColumnCount());
	this->count = count_p;
	SelCache merge_cache;
	for (idx_t c = 0; c < other.ColumnCount(); c++) {
		if (other.data[c].GetVectorType() == VectorType::DICTIONARY_VECTOR) {
			// already a dictionary! merge the dictionaries
			data[col_offset + c].Reference(other.data[c]);
			data[col_offset + c].Slice(sel, count_p, merge_cache);
		} else {
			data[col_offset + c].Slice(other.data[c], sel, count_p);
		}
	}
}

unique_ptr<UnifiedVectorFormat[]> DataChunk::ToUnifiedFormat() {
	auto orrified_data = unique_ptr<UnifiedVectorFormat[]>(new UnifiedVectorFormat[ColumnCount()]);
	for (idx_t col_idx = 0; col_idx < ColumnCount(); col_idx++) {
		data[col_idx].ToUnifiedFormat(size(), orrified_data[col_idx]);
	}
	return orrified_data;
}

void DataChunk::Hash(Vector &result) {
	D_ASSERT(result.GetType().id() == LogicalType::HASH);
	VectorOperations::Hash(data[0], result, size());
	for (idx_t i = 1; i < ColumnCount(); i++) {
		VectorOperations::CombineHash(result, data[i], size());
	}
}

void DataChunk::Verify() {
#ifdef DEBUG
	D_ASSERT(size() <= capacity);
	// verify that all vectors in this chunk have the chunk selection vector
	for (idx_t i = 0; i < ColumnCount(); i++) {
		data[i].Verify(size());
	}
#endif
}

void DataChunk::Print() {
	Printer::Print(ToString());
}

} // namespace duckdb<|MERGE_RESOLUTION|>--- conflicted
+++ resolved
@@ -32,38 +32,29 @@
 	InitializeEmpty(types.begin(), types.end());
 }
 
-<<<<<<< HEAD
 void DataChunk::Initialize(Allocator &allocator, const vector<LogicalType> &types, idx_t capacity_p) {
-	D_ASSERT(data.empty());   // can only be initialized once
-	D_ASSERT(!types.empty()); // empty chunk not allowed
-	capacity = capacity_p;
-	for (idx_t i = 0; i < types.size(); i++) {
-		VectorCache cache(allocator, types[i], capacity);
-=======
-void DataChunk::Initialize(Allocator &allocator, const vector<LogicalType> &types) {
-	Initialize(allocator, types.begin(), types.end());
-}
-
-void DataChunk::Initialize(ClientContext &context, const vector<LogicalType> &types) {
-	Initialize(Allocator::Get(context), types);
+	Initialize(allocator, types.begin(), types.end(), capacity_p);
+}
+
+void DataChunk::Initialize(ClientContext &context, const vector<LogicalType> &types, idx_t capacity_p) {
+	Initialize(Allocator::Get(context), types, capacity_p);
 }
 
 void DataChunk::Initialize(Allocator &allocator, vector<LogicalType>::const_iterator begin,
-                           vector<LogicalType>::const_iterator end) {
+                           vector<LogicalType>::const_iterator end, idx_t capacity_p) {
 	D_ASSERT(data.empty());                   // can only be initialized once
 	D_ASSERT(std::distance(begin, end) != 0); // empty chunk not allowed
-	capacity = STANDARD_VECTOR_SIZE;
+	capacity = capacity_p;
 	for (; begin != end; begin++) {
-		VectorCache cache(allocator, *begin);
->>>>>>> 270b5842
+		VectorCache cache(allocator, *begin, capacity);
 		data.emplace_back(cache);
 		vector_caches.push_back(move(cache));
 	}
 }
 
 void DataChunk::Initialize(ClientContext &context, vector<LogicalType>::const_iterator begin,
-                           vector<LogicalType>::const_iterator end) {
-	Initialize(Allocator::Get(context), begin, end);
+                           vector<LogicalType>::const_iterator end, idx_t capacity_p) {
+	Initialize(Allocator::Get(context), begin, end, capacity_p);
 }
 
 void DataChunk::InitializeEmpty(vector<LogicalType>::const_iterator begin, vector<LogicalType>::const_iterator end) {
