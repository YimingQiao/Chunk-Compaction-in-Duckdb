#include "duckdb/common/types.hpp"

#include "duckdb/catalog/catalog.hpp"
#include "duckdb/catalog/catalog_entry/type_catalog_entry.hpp"
#include "duckdb/catalog/default/default_types.hpp"
#include "duckdb/common/exception.hpp"
#include "duckdb/common/field_writer.hpp"
#include "duckdb/common/limits.hpp"
#include "duckdb/common/operator/comparison_operators.hpp"
#include "duckdb/common/serializer.hpp"
#include "duckdb/common/string_map_set.hpp"
#include "duckdb/common/string_util.hpp"
#include "duckdb/common/types/decimal.hpp"
#include "duckdb/common/types/hash.hpp"
#include "duckdb/common/types/string_type.hpp"
#include "duckdb/common/types/value.hpp"
#include "duckdb/common/types/vector.hpp"
#include "duckdb/common/unordered_map.hpp"
#include "duckdb/function/cast_rules.hpp"
#include "duckdb/parser/keyword_helper.hpp"
#include "duckdb/parser/parser.hpp"

#include <cmath>

namespace duckdb {

LogicalType::LogicalType() : LogicalType(LogicalTypeId::INVALID) {
}

LogicalType::LogicalType(LogicalTypeId id) : id_(id) {
	physical_type_ = GetInternalType();
}
LogicalType::LogicalType(LogicalTypeId id, shared_ptr<ExtraTypeInfo> type_info_p)
    : id_(id), type_info_(std::move(type_info_p)) {
	physical_type_ = GetInternalType();
}

LogicalType::LogicalType(const LogicalType &other)
    : id_(other.id_), physical_type_(other.physical_type_), type_info_(other.type_info_) {
}

LogicalType::LogicalType(LogicalType &&other) noexcept
    : id_(other.id_), physical_type_(other.physical_type_), type_info_(std::move(other.type_info_)) {
}

hash_t LogicalType::Hash() const {
	return duckdb::Hash<uint8_t>((uint8_t)id_);
}

PhysicalType LogicalType::GetInternalType() {
	switch (id_) {
	case LogicalTypeId::BOOLEAN:
		return PhysicalType::BOOL;
	case LogicalTypeId::TINYINT:
		return PhysicalType::INT8;
	case LogicalTypeId::UTINYINT:
		return PhysicalType::UINT8;
	case LogicalTypeId::SMALLINT:
		return PhysicalType::INT16;
	case LogicalTypeId::USMALLINT:
		return PhysicalType::UINT16;
	case LogicalTypeId::SQLNULL:
	case LogicalTypeId::DATE:
	case LogicalTypeId::INTEGER:
		return PhysicalType::INT32;
	case LogicalTypeId::UINTEGER:
		return PhysicalType::UINT32;
	case LogicalTypeId::BIGINT:
	case LogicalTypeId::TIME:
	case LogicalTypeId::TIMESTAMP:
	case LogicalTypeId::TIMESTAMP_SEC:
	case LogicalTypeId::TIMESTAMP_NS:
	case LogicalTypeId::TIMESTAMP_MS:
	case LogicalTypeId::TIME_TZ:
	case LogicalTypeId::TIMESTAMP_TZ:
		return PhysicalType::INT64;
	case LogicalTypeId::UBIGINT:
		return PhysicalType::UINT64;
	case LogicalTypeId::HUGEINT:
	case LogicalTypeId::UUID:
		return PhysicalType::INT128;
	case LogicalTypeId::FLOAT:
		return PhysicalType::FLOAT;
	case LogicalTypeId::DOUBLE:
		return PhysicalType::DOUBLE;
	case LogicalTypeId::DECIMAL: {
		if (!type_info_) {
			return PhysicalType::INVALID;
		}
		auto width = DecimalType::GetWidth(*this);
		if (width <= Decimal::MAX_WIDTH_INT16) {
			return PhysicalType::INT16;
		} else if (width <= Decimal::MAX_WIDTH_INT32) {
			return PhysicalType::INT32;
		} else if (width <= Decimal::MAX_WIDTH_INT64) {
			return PhysicalType::INT64;
		} else if (width <= Decimal::MAX_WIDTH_INT128) {
			return PhysicalType::INT128;
		} else {
			throw InternalException("Decimal has a width of %d which is bigger than the maximum supported width of %d",
			                        width, DecimalType::MaxWidth());
		}
	}
	case LogicalTypeId::VARCHAR:
	case LogicalTypeId::CHAR:
	case LogicalTypeId::BLOB:
<<<<<<< HEAD
	case LogicalTypeId::BIT:
	case LogicalTypeId::JSON:
=======
>>>>>>> 8919619b
		return PhysicalType::VARCHAR;
	case LogicalTypeId::INTERVAL:
		return PhysicalType::INTERVAL;
	case LogicalTypeId::UNION:
	case LogicalTypeId::STRUCT:
		return PhysicalType::STRUCT;
	case LogicalTypeId::LIST:
	case LogicalTypeId::MAP:
		return PhysicalType::LIST;
	case LogicalTypeId::POINTER:
		// LCOV_EXCL_START
		if (sizeof(uintptr_t) == sizeof(uint32_t)) {
			return PhysicalType::UINT32;
		} else if (sizeof(uintptr_t) == sizeof(uint64_t)) {
			return PhysicalType::UINT64;
		} else {
			throw InternalException("Unsupported pointer size");
		}
		// LCOV_EXCL_STOP
	case LogicalTypeId::VALIDITY:
		return PhysicalType::BIT;
	case LogicalTypeId::ENUM: {
		if (!type_info_) {
			return PhysicalType::INVALID;
		}
		return EnumType::GetPhysicalType(*this);
	}
	case LogicalTypeId::TABLE:
	case LogicalTypeId::LAMBDA:
	case LogicalTypeId::ANY:
	case LogicalTypeId::INVALID:
	case LogicalTypeId::UNKNOWN:
		return PhysicalType::INVALID;
	case LogicalTypeId::USER:
		return PhysicalType::UNKNOWN;
	case LogicalTypeId::AGGREGATE_STATE:
		return PhysicalType::VARCHAR;
	default:
		throw InternalException("Invalid LogicalType %s", ToString());
	}
}

constexpr const LogicalTypeId LogicalType::INVALID;
constexpr const LogicalTypeId LogicalType::SQLNULL;
constexpr const LogicalTypeId LogicalType::BOOLEAN;
constexpr const LogicalTypeId LogicalType::TINYINT;
constexpr const LogicalTypeId LogicalType::UTINYINT;
constexpr const LogicalTypeId LogicalType::SMALLINT;
constexpr const LogicalTypeId LogicalType::USMALLINT;
constexpr const LogicalTypeId LogicalType::INTEGER;
constexpr const LogicalTypeId LogicalType::UINTEGER;
constexpr const LogicalTypeId LogicalType::BIGINT;
constexpr const LogicalTypeId LogicalType::UBIGINT;
constexpr const LogicalTypeId LogicalType::HUGEINT;
constexpr const LogicalTypeId LogicalType::UUID;
constexpr const LogicalTypeId LogicalType::FLOAT;
constexpr const LogicalTypeId LogicalType::DOUBLE;
constexpr const LogicalTypeId LogicalType::DATE;

constexpr const LogicalTypeId LogicalType::TIMESTAMP;
constexpr const LogicalTypeId LogicalType::TIMESTAMP_MS;
constexpr const LogicalTypeId LogicalType::TIMESTAMP_NS;
constexpr const LogicalTypeId LogicalType::TIMESTAMP_S;

constexpr const LogicalTypeId LogicalType::TIME;

constexpr const LogicalTypeId LogicalType::TIME_TZ;
constexpr const LogicalTypeId LogicalType::TIMESTAMP_TZ;

constexpr const LogicalTypeId LogicalType::HASH;
constexpr const LogicalTypeId LogicalType::POINTER;

constexpr const LogicalTypeId LogicalType::VARCHAR;

constexpr const LogicalTypeId LogicalType::BLOB;
constexpr const LogicalTypeId LogicalType::INTERVAL;
constexpr const LogicalTypeId LogicalType::ROW_TYPE;

// TODO these are incomplete and should maybe not exist as such
constexpr const LogicalTypeId LogicalType::TABLE;
constexpr const LogicalTypeId LogicalType::LAMBDA;

constexpr const LogicalTypeId LogicalType::ANY;

const vector<LogicalType> LogicalType::Numeric() {
	vector<LogicalType> types = {LogicalType::TINYINT,   LogicalType::SMALLINT,  LogicalType::INTEGER,
	                             LogicalType::BIGINT,    LogicalType::HUGEINT,   LogicalType::FLOAT,
	                             LogicalType::DOUBLE,    LogicalTypeId::DECIMAL, LogicalType::UTINYINT,
	                             LogicalType::USMALLINT, LogicalType::UINTEGER,  LogicalType::UBIGINT};
	return types;
}

const vector<LogicalType> LogicalType::Integral() {
	vector<LogicalType> types = {LogicalType::TINYINT,   LogicalType::SMALLINT, LogicalType::INTEGER,
	                             LogicalType::BIGINT,    LogicalType::HUGEINT,  LogicalType::UTINYINT,
	                             LogicalType::USMALLINT, LogicalType::UINTEGER, LogicalType::UBIGINT};
	return types;
}

const vector<LogicalType> LogicalType::AllTypes() {
	vector<LogicalType> types = {
	    LogicalType::BOOLEAN,  LogicalType::TINYINT,   LogicalType::SMALLINT,     LogicalType::INTEGER,
	    LogicalType::BIGINT,   LogicalType::DATE,      LogicalType::TIMESTAMP,    LogicalType::DOUBLE,
	    LogicalType::FLOAT,    LogicalType::VARCHAR,   LogicalType::BLOB,         LogicalType::INTERVAL,
	    LogicalType::HUGEINT,  LogicalTypeId::DECIMAL, LogicalType::UTINYINT,     LogicalType::USMALLINT,
	    LogicalType::UINTEGER, LogicalType::UBIGINT,   LogicalType::TIME,         LogicalTypeId::LIST,
	    LogicalTypeId::STRUCT, LogicalType::TIME_TZ,   LogicalType::TIMESTAMP_TZ, LogicalTypeId::MAP,
	    LogicalTypeId::UNION,  LogicalType::UUID};
	return types;
}

const PhysicalType ROW_TYPE = PhysicalType::INT64;

// LCOV_EXCL_START
string TypeIdToString(PhysicalType type) {
	switch (type) {
	case PhysicalType::BOOL:
		return "BOOL";
	case PhysicalType::INT8:
		return "INT8";
	case PhysicalType::INT16:
		return "INT16";
	case PhysicalType::INT32:
		return "INT32";
	case PhysicalType::INT64:
		return "INT64";
	case PhysicalType::UINT8:
		return "UINT8";
	case PhysicalType::UINT16:
		return "UINT16";
	case PhysicalType::UINT32:
		return "UINT32";
	case PhysicalType::UINT64:
		return "UINT64";
	case PhysicalType::INT128:
		return "INT128";
	case PhysicalType::FLOAT:
		return "FLOAT";
	case PhysicalType::DOUBLE:
		return "DOUBLE";
	case PhysicalType::VARCHAR:
		return "VARCHAR";
	case PhysicalType::INTERVAL:
		return "INTERVAL";
	case PhysicalType::STRUCT:
		return "STRUCT";
	case PhysicalType::LIST:
		return "LIST";
	case PhysicalType::INVALID:
		return "INVALID";
	case PhysicalType::BIT:
		return "BIT";
	case PhysicalType::UNKNOWN:
		return "UNKNOWN";
	}
	return "INVALID";
}
// LCOV_EXCL_STOP

idx_t GetTypeIdSize(PhysicalType type) {
	switch (type) {
	case PhysicalType::BIT:
	case PhysicalType::BOOL:
		return sizeof(bool);
	case PhysicalType::INT8:
		return sizeof(int8_t);
	case PhysicalType::INT16:
		return sizeof(int16_t);
	case PhysicalType::INT32:
		return sizeof(int32_t);
	case PhysicalType::INT64:
		return sizeof(int64_t);
	case PhysicalType::UINT8:
		return sizeof(uint8_t);
	case PhysicalType::UINT16:
		return sizeof(uint16_t);
	case PhysicalType::UINT32:
		return sizeof(uint32_t);
	case PhysicalType::UINT64:
		return sizeof(uint64_t);
	case PhysicalType::INT128:
		return sizeof(hugeint_t);
	case PhysicalType::FLOAT:
		return sizeof(float);
	case PhysicalType::DOUBLE:
		return sizeof(double);
	case PhysicalType::VARCHAR:
		return sizeof(string_t);
	case PhysicalType::INTERVAL:
		return sizeof(interval_t);
	case PhysicalType::STRUCT:
	case PhysicalType::UNKNOWN:
		return 0; // no own payload
	case PhysicalType::LIST:
		return sizeof(list_entry_t); // offset + len
	default:
		throw InternalException("Invalid PhysicalType for GetTypeIdSize");
	}
}

bool TypeIsConstantSize(PhysicalType type) {
	return (type >= PhysicalType::BOOL && type <= PhysicalType::DOUBLE) || type == PhysicalType::INTERVAL ||
	       type == PhysicalType::INT128;
}
bool TypeIsIntegral(PhysicalType type) {
	return (type >= PhysicalType::UINT8 && type <= PhysicalType::INT64) || type == PhysicalType::INT128;
}
bool TypeIsNumeric(PhysicalType type) {
	return (type >= PhysicalType::UINT8 && type <= PhysicalType::DOUBLE) || type == PhysicalType::INT128;
}
bool TypeIsInteger(PhysicalType type) {
	return (type >= PhysicalType::UINT8 && type <= PhysicalType::INT64) || type == PhysicalType::INT128;
}

// LCOV_EXCL_START
string LogicalTypeIdToString(LogicalTypeId id) {
	switch (id) {
	case LogicalTypeId::BOOLEAN:
		return "BOOLEAN";
	case LogicalTypeId::TINYINT:
		return "TINYINT";
	case LogicalTypeId::SMALLINT:
		return "SMALLINT";
	case LogicalTypeId::INTEGER:
		return "INTEGER";
	case LogicalTypeId::BIGINT:
		return "BIGINT";
	case LogicalTypeId::HUGEINT:
		return "HUGEINT";
	case LogicalTypeId::UUID:
		return "UUID";
	case LogicalTypeId::UTINYINT:
		return "UTINYINT";
	case LogicalTypeId::USMALLINT:
		return "USMALLINT";
	case LogicalTypeId::UINTEGER:
		return "UINTEGER";
	case LogicalTypeId::UBIGINT:
		return "UBIGINT";
	case LogicalTypeId::DATE:
		return "DATE";
	case LogicalTypeId::TIME:
		return "TIME";
	case LogicalTypeId::TIMESTAMP:
		return "TIMESTAMP";
	case LogicalTypeId::TIMESTAMP_MS:
		return "TIMESTAMP_MS";
	case LogicalTypeId::TIMESTAMP_NS:
		return "TIMESTAMP_NS";
	case LogicalTypeId::TIMESTAMP_SEC:
		return "TIMESTAMP_S";
	case LogicalTypeId::TIMESTAMP_TZ:
		return "TIMESTAMP WITH TIME ZONE";
	case LogicalTypeId::TIME_TZ:
		return "TIME WITH TIME ZONE";
	case LogicalTypeId::FLOAT:
		return "FLOAT";
	case LogicalTypeId::DOUBLE:
		return "DOUBLE";
	case LogicalTypeId::DECIMAL:
		return "DECIMAL";
	case LogicalTypeId::VARCHAR:
		return "VARCHAR";
	case LogicalTypeId::BLOB:
		return "BLOB";
	case LogicalTypeId::CHAR:
		return "CHAR";
	case LogicalTypeId::INTERVAL:
		return "INTERVAL";
	case LogicalTypeId::SQLNULL:
		return "NULL";
	case LogicalTypeId::ANY:
		return "ANY";
	case LogicalTypeId::VALIDITY:
		return "VALIDITY";
	case LogicalTypeId::STRUCT:
		return "STRUCT";
	case LogicalTypeId::LIST:
		return "LIST";
	case LogicalTypeId::MAP:
		return "MAP";
	case LogicalTypeId::POINTER:
		return "POINTER";
	case LogicalTypeId::TABLE:
		return "TABLE";
	case LogicalTypeId::LAMBDA:
		return "LAMBDA";
	case LogicalTypeId::INVALID:
		return "INVALID";
	case LogicalTypeId::UNION:
		return "UNION";
	case LogicalTypeId::UNKNOWN:
		return "UNKNOWN";
	case LogicalTypeId::ENUM:
		return "ENUM";
	case LogicalTypeId::AGGREGATE_STATE:
		return "AGGREGATE_STATE";
	case LogicalTypeId::USER:
		return "USER";
<<<<<<< HEAD
	case LogicalTypeId::JSON:
		return "JSON";
	case LogicalTypeId::BIT:
		return "BIT";
=======
>>>>>>> 8919619b
	}
	return "UNDEFINED";
}

string LogicalType::ToString() const {
	auto alias = GetAlias();
	if (!alias.empty()) {
		return alias;
	}
	switch (id_) {
	case LogicalTypeId::STRUCT: {
		if (!type_info_) {
			return "STRUCT";
		}
		auto &child_types = StructType::GetChildTypes(*this);
		string ret = "STRUCT(";
		for (size_t i = 0; i < child_types.size(); i++) {
			ret += child_types[i].first + " " + child_types[i].second.ToString();
			if (i < child_types.size() - 1) {
				ret += ", ";
			}
		}
		ret += ")";
		return ret;
	}
	case LogicalTypeId::LIST: {
		if (!type_info_) {
			return "LIST";
		}
		return ListType::GetChildType(*this).ToString() + "[]";
	}
	case LogicalTypeId::MAP: {
		if (!type_info_) {
			return "MAP";
		}
		auto &key_type = MapType::KeyType(*this);
		auto &value_type = MapType::ValueType(*this);
		return "MAP(" + key_type.ToString() + ", " + value_type.ToString() + ")";
	}
	case LogicalTypeId::UNION: {
		if (!type_info_) {
			return "UNION";
		}
		string ret = "UNION(";
		size_t count = UnionType::GetMemberCount(*this);
		for (size_t i = 0; i < count; i++) {
			ret += UnionType::GetMemberName(*this, i) + " " + UnionType::GetMemberType(*this, i).ToString();
			if (i < count - 1) {
				ret += ", ";
			}
		}
		ret += ")";
		return ret;
	}
	case LogicalTypeId::DECIMAL: {
		if (!type_info_) {
			return "DECIMAL";
		}
		auto width = DecimalType::GetWidth(*this);
		auto scale = DecimalType::GetScale(*this);
		if (width == 0) {
			return "DECIMAL";
		}
		return StringUtil::Format("DECIMAL(%d,%d)", width, scale);
	}
	case LogicalTypeId::ENUM: {
		return KeywordHelper::WriteOptionallyQuoted(EnumType::GetTypeName(*this));
	}
	case LogicalTypeId::USER: {
		return KeywordHelper::WriteOptionallyQuoted(UserType::GetTypeName(*this));
	}
	case LogicalTypeId::AGGREGATE_STATE: {
		return AggregateStateType::GetTypeName(*this);
	}
	default:
		return LogicalTypeIdToString(id_);
	}
}
// LCOV_EXCL_STOP

LogicalTypeId TransformStringToLogicalTypeId(const string &str) {
	auto type = DefaultTypeGenerator::GetDefaultType(str);
	if (type == LogicalTypeId::INVALID) {
		// This is a User Type, at this point we don't know if its one of the User Defined Types or an error
		// It is checked in the binder
		type = LogicalTypeId::USER;
	}
	return type;
}

LogicalType TransformStringToLogicalType(const string &str) {
	if (StringUtil::Lower(str) == "null") {
		return LogicalType::SQLNULL;
	}
	return Parser::ParseColumnList("dummy " + str).GetColumn(LogicalIndex(0)).Type();
}

LogicalType TransformStringToLogicalType(const string &str, ClientContext &context) {
	auto type = TransformStringToLogicalType(str);
	return type.id() == LogicalTypeId::USER
	           ? Catalog::GetSystemCatalog(context).GetType(context, SYSTEM_CATALOG, DEFAULT_SCHEMA, str)
	           : type;
}

bool LogicalType::IsIntegral() const {
	switch (id_) {
	case LogicalTypeId::TINYINT:
	case LogicalTypeId::SMALLINT:
	case LogicalTypeId::INTEGER:
	case LogicalTypeId::BIGINT:
	case LogicalTypeId::UTINYINT:
	case LogicalTypeId::USMALLINT:
	case LogicalTypeId::UINTEGER:
	case LogicalTypeId::UBIGINT:
	case LogicalTypeId::HUGEINT:
		return true;
	default:
		return false;
	}
}

bool LogicalType::IsNumeric() const {
	switch (id_) {
	case LogicalTypeId::TINYINT:
	case LogicalTypeId::SMALLINT:
	case LogicalTypeId::INTEGER:
	case LogicalTypeId::BIGINT:
	case LogicalTypeId::HUGEINT:
	case LogicalTypeId::FLOAT:
	case LogicalTypeId::DOUBLE:
	case LogicalTypeId::DECIMAL:
	case LogicalTypeId::UTINYINT:
	case LogicalTypeId::USMALLINT:
	case LogicalTypeId::UINTEGER:
	case LogicalTypeId::UBIGINT:
		return true;
	default:
		return false;
	}
}

bool LogicalType::IsValid() const {
	return id() != LogicalTypeId::INVALID && id() != LogicalTypeId::UNKNOWN;
}

bool LogicalType::GetDecimalProperties(uint8_t &width, uint8_t &scale) const {
	switch (id_) {
	case LogicalTypeId::SQLNULL:
		width = 0;
		scale = 0;
		break;
	case LogicalTypeId::BOOLEAN:
		width = 1;
		scale = 0;
		break;
	case LogicalTypeId::TINYINT:
		// tinyint: [-127, 127] = DECIMAL(3,0)
		width = 3;
		scale = 0;
		break;
	case LogicalTypeId::SMALLINT:
		// smallint: [-32767, 32767] = DECIMAL(5,0)
		width = 5;
		scale = 0;
		break;
	case LogicalTypeId::INTEGER:
		// integer: [-2147483647, 2147483647] = DECIMAL(10,0)
		width = 10;
		scale = 0;
		break;
	case LogicalTypeId::BIGINT:
		// bigint: [-9223372036854775807, 9223372036854775807] = DECIMAL(19,0)
		width = 19;
		scale = 0;
		break;
	case LogicalTypeId::UTINYINT:
		// UInt8 — [0 : 255]
		width = 3;
		scale = 0;
		break;
	case LogicalTypeId::USMALLINT:
		// UInt16 — [0 : 65535]
		width = 5;
		scale = 0;
		break;
	case LogicalTypeId::UINTEGER:
		// UInt32 — [0 : 4294967295]
		width = 10;
		scale = 0;
		break;
	case LogicalTypeId::UBIGINT:
		// UInt64 — [0 : 18446744073709551615]
		width = 20;
		scale = 0;
		break;
	case LogicalTypeId::HUGEINT:
		// hugeint: max size decimal (38, 0)
		// note that a hugeint is not guaranteed to fit in this
		width = 38;
		scale = 0;
		break;
	case LogicalTypeId::DECIMAL:
		width = DecimalType::GetWidth(*this);
		scale = DecimalType::GetScale(*this);
		break;
	default:
		return false;
	}
	return true;
}

//! Grows Decimal width/scale when appropriate
static LogicalType DecimalSizeCheck(const LogicalType &left, const LogicalType &right) {
	D_ASSERT(left.id() == LogicalTypeId::DECIMAL || right.id() == LogicalTypeId::DECIMAL);
	D_ASSERT(left.id() != right.id());

	//! Make sure the 'right' is the DECIMAL type
	if (left.id() == LogicalTypeId::DECIMAL) {
		return DecimalSizeCheck(right, left);
	}
	auto width = DecimalType::GetWidth(right);
	auto scale = DecimalType::GetScale(right);

	uint8_t other_width;
	uint8_t other_scale;
	bool success = left.GetDecimalProperties(other_width, other_scale);
	if (!success) {
		throw InternalException("Type provided to DecimalSizeCheck was not a numeric type");
	}
	D_ASSERT(other_scale == 0);
	const auto effective_width = width - scale;
	if (other_width > effective_width) {
		auto new_width = other_width + scale;
		//! Cap the width at max, if an actual value exceeds this, an exception will be thrown later
		if (new_width > DecimalType::MaxWidth()) {
			new_width = DecimalType::MaxWidth();
		}
		return LogicalType::DECIMAL(new_width, scale);
	}
	return right;
}

static LogicalType CombineNumericTypes(const LogicalType &left, const LogicalType &right) {
	D_ASSERT(left.id() != right.id());
	if (left.id() > right.id()) {
		// this method is symmetric
		// arrange it so the left type is smaller to limit the number of options we need to check
		return CombineNumericTypes(right, left);
	}
	if (CastRules::ImplicitCast(left, right) >= 0) {
		// we can implicitly cast left to right, return right
		//! Depending on the type, we might need to grow the `width` of the DECIMAL type
		if (right.id() == LogicalTypeId::DECIMAL) {
			return DecimalSizeCheck(left, right);
		}
		return right;
	}
	if (CastRules::ImplicitCast(right, left) >= 0) {
		// we can implicitly cast right to left, return left
		//! Depending on the type, we might need to grow the `width` of the DECIMAL type
		if (left.id() == LogicalTypeId::DECIMAL) {
			return DecimalSizeCheck(right, left);
		}
		return left;
	}
	// we can't cast implicitly either way and types are not equal
	// this happens when left is signed and right is unsigned
	// e.g. INTEGER and UINTEGER
	// in this case we need to upcast to make sure the types fit

	if (left.id() == LogicalTypeId::BIGINT || right.id() == LogicalTypeId::UBIGINT) {
		return LogicalType::HUGEINT;
	}
	if (left.id() == LogicalTypeId::INTEGER || right.id() == LogicalTypeId::UINTEGER) {
		return LogicalType::BIGINT;
	}
	if (left.id() == LogicalTypeId::SMALLINT || right.id() == LogicalTypeId::USMALLINT) {
		return LogicalType::INTEGER;
	}
	if (left.id() == LogicalTypeId::TINYINT || right.id() == LogicalTypeId::UTINYINT) {
		return LogicalType::SMALLINT;
	}
	throw InternalException("Cannot combine these numeric types!?");
}

LogicalType LogicalType::MaxLogicalType(const LogicalType &left, const LogicalType &right) {
	// we always prefer aliased types
	if (!left.GetAlias().empty()) {
		return left;
	}
	if (!right.GetAlias().empty()) {
		return right;
	}
	if (left.id() != right.id() && left.IsNumeric() && right.IsNumeric()) {
		return CombineNumericTypes(left, right);
	} else if (left.id() == LogicalTypeId::UNKNOWN) {
		return right;
	} else if (right.id() == LogicalTypeId::UNKNOWN) {
		return left;
	} else if (left.id() < right.id()) {
		return right;
	}
	if (right.id() < left.id()) {
		return left;
	}
	// Since both left and right are equal we get the left type as our type_id for checks
	auto type_id = left.id();
	if (type_id == LogicalTypeId::ENUM) {
		// If both types are different ENUMs we do a string comparison.
		return left == right ? left : LogicalType::VARCHAR;
	}
	if (type_id == LogicalTypeId::VARCHAR) {
		// varchar: use type that has collation (if any)
		if (StringType::GetCollation(right).empty()) {
			return left;
		}
		return right;
	}
	if (type_id == LogicalTypeId::DECIMAL) {
		// unify the width/scale so that the resulting decimal always fits
		// "width - scale" gives us the number of digits on the left side of the decimal point
		// "scale" gives us the number of digits allowed on the right of the decimal point
		// using the max of these of the two types gives us the new decimal size
		auto extra_width_left = DecimalType::GetWidth(left) - DecimalType::GetScale(left);
		auto extra_width_right = DecimalType::GetWidth(right) - DecimalType::GetScale(right);
		auto extra_width = MaxValue<uint8_t>(extra_width_left, extra_width_right);
		auto scale = MaxValue<uint8_t>(DecimalType::GetScale(left), DecimalType::GetScale(right));
		auto width = extra_width + scale;
		if (width > DecimalType::MaxWidth()) {
			// if the resulting decimal does not fit, we truncate the scale
			width = DecimalType::MaxWidth();
			scale = width - extra_width;
		}
		return LogicalType::DECIMAL(width, scale);
	}
	if (type_id == LogicalTypeId::LIST) {
		// list: perform max recursively on child type
		auto new_child = MaxLogicalType(ListType::GetChildType(left), ListType::GetChildType(right));
		return LogicalType::LIST(std::move(new_child));
	}
	if (type_id == LogicalTypeId::MAP) {
		// list: perform max recursively on child type
		auto new_child = MaxLogicalType(ListType::GetChildType(left), ListType::GetChildType(right));
		return LogicalType::MAP(std::move(new_child));
	}
	if (type_id == LogicalTypeId::STRUCT) {
		// struct: perform recursively
		auto &left_child_types = StructType::GetChildTypes(left);
		auto &right_child_types = StructType::GetChildTypes(right);
		if (left_child_types.size() != right_child_types.size()) {
			// child types are not of equal size, we can't cast anyway
			// just return the left child
			return left;
		}
		child_list_t<LogicalType> child_types;
		for (idx_t i = 0; i < left_child_types.size(); i++) {
			auto child_type = MaxLogicalType(left_child_types[i].second, right_child_types[i].second);
			child_types.push_back(make_pair(left_child_types[i].first, std::move(child_type)));
		}

		return LogicalType::STRUCT(std::move(child_types));
	}
	if (type_id == LogicalTypeId::UNION) {
		auto left_member_count = UnionType::GetMemberCount(left);
		auto right_member_count = UnionType::GetMemberCount(right);
		if (left_member_count != right_member_count) {
			// return the "larger" type, with the most members
			return left_member_count > right_member_count ? left : right;
		}
		// otherwise, keep left, dont try to meld the two together.
		return left;
	}
	// types are equal but no extra specifier: just return the type
	return left;
}

void LogicalType::Verify() const {
#ifdef DEBUG
	if (id_ == LogicalTypeId::DECIMAL) {
		D_ASSERT(DecimalType::GetWidth(*this) >= 1 && DecimalType::GetWidth(*this) <= Decimal::MAX_WIDTH_DECIMAL);
		D_ASSERT(DecimalType::GetScale(*this) >= 0 && DecimalType::GetScale(*this) <= DecimalType::GetWidth(*this));
	}
#endif
}

bool ApproxEqual(float ldecimal, float rdecimal) {
	if (Value::IsNan(ldecimal) && Value::IsNan(rdecimal)) {
		return true;
	}
	if (!Value::FloatIsFinite(ldecimal) || !Value::FloatIsFinite(rdecimal)) {
		return ldecimal == rdecimal;
	}
	float epsilon = std::fabs(rdecimal) * 0.01 + 0.00000001;
	return std::fabs(ldecimal - rdecimal) <= epsilon;
}

bool ApproxEqual(double ldecimal, double rdecimal) {
	if (Value::IsNan(ldecimal) && Value::IsNan(rdecimal)) {
		return true;
	}
	if (!Value::DoubleIsFinite(ldecimal) || !Value::DoubleIsFinite(rdecimal)) {
		return ldecimal == rdecimal;
	}
	double epsilon = std::fabs(rdecimal) * 0.01 + 0.00000001;
	return std::fabs(ldecimal - rdecimal) <= epsilon;
}

//===--------------------------------------------------------------------===//
// Extra Type Info
//===--------------------------------------------------------------------===//
enum class ExtraTypeInfoType : uint8_t {
	INVALID_TYPE_INFO = 0,
	GENERIC_TYPE_INFO = 1,
	DECIMAL_TYPE_INFO = 2,
	STRING_TYPE_INFO = 3,
	LIST_TYPE_INFO = 4,
	STRUCT_TYPE_INFO = 5,
	ENUM_TYPE_INFO = 6,
	USER_TYPE_INFO = 7,
	AGGREGATE_STATE_TYPE_INFO = 8
};

struct ExtraTypeInfo {
	explicit ExtraTypeInfo(ExtraTypeInfoType type) : type(type) {
	}
	explicit ExtraTypeInfo(ExtraTypeInfoType type, string alias) : type(type), alias(std::move(alias)) {
	}
	virtual ~ExtraTypeInfo() {
	}

	ExtraTypeInfoType type;
	string alias;
	TypeCatalogEntry *catalog_entry = nullptr;

public:
	bool Equals(ExtraTypeInfo *other_p) const {
		if (type == ExtraTypeInfoType::INVALID_TYPE_INFO || type == ExtraTypeInfoType::STRING_TYPE_INFO ||
		    type == ExtraTypeInfoType::GENERIC_TYPE_INFO) {
			if (!other_p) {
				if (!alias.empty()) {
					return false;
				}
				//! We only need to compare aliases when both types have them in this case
				return true;
			}
			if (alias != other_p->alias) {
				return false;
			}
			return true;
		}
		if (!other_p) {
			return false;
		}
		if (type != other_p->type) {
			return false;
		}
		return alias == other_p->alias && EqualsInternal(other_p);
	}
	//! Serializes a ExtraTypeInfo to a stand-alone binary blob
	virtual void Serialize(FieldWriter &writer) const {};
	//! Serializes a ExtraTypeInfo to a stand-alone binary blob
	static void Serialize(ExtraTypeInfo *info, FieldWriter &writer);
	//! Deserializes a blob back into an ExtraTypeInfo
	static shared_ptr<ExtraTypeInfo> Deserialize(FieldReader &reader);

protected:
	virtual bool EqualsInternal(ExtraTypeInfo *other_p) const {
		// Do nothing
		return true;
	}
};

void LogicalType::SetAlias(string alias) {
	if (!type_info_) {
		type_info_ = make_shared<ExtraTypeInfo>(ExtraTypeInfoType::GENERIC_TYPE_INFO, std::move(alias));
	} else {
		type_info_->alias = std::move(alias);
	}
}

string LogicalType::GetAlias() const {
	if (!type_info_) {
		return string();
	} else {
		return type_info_->alias;
	}
}

bool LogicalType::HasAlias() const {
	if (!type_info_) {
		return false;
	}
	return !type_info_->alias.empty();
}

void LogicalType::SetCatalog(LogicalType &type, TypeCatalogEntry *catalog_entry) {
	auto info = type.AuxInfo();
	D_ASSERT(info);
	((ExtraTypeInfo &)*info).catalog_entry = catalog_entry;
}
TypeCatalogEntry *LogicalType::GetCatalog(const LogicalType &type) {
	auto info = type.AuxInfo();
	if (!info) {
		return nullptr;
	}
	return ((ExtraTypeInfo &)*info).catalog_entry;
}

//===--------------------------------------------------------------------===//
// Decimal Type
//===--------------------------------------------------------------------===//
struct DecimalTypeInfo : public ExtraTypeInfo {
	DecimalTypeInfo(uint8_t width_p, uint8_t scale_p)
	    : ExtraTypeInfo(ExtraTypeInfoType::DECIMAL_TYPE_INFO), width(width_p), scale(scale_p) {
		D_ASSERT(width_p >= scale_p);
	}

	uint8_t width;
	uint8_t scale;

public:
	void Serialize(FieldWriter &writer) const override {
		writer.WriteField<uint8_t>(width);
		writer.WriteField<uint8_t>(scale);
	}

	static shared_ptr<ExtraTypeInfo> Deserialize(FieldReader &reader) {
		auto width = reader.ReadRequired<uint8_t>();
		auto scale = reader.ReadRequired<uint8_t>();
		return make_shared<DecimalTypeInfo>(width, scale);
	}

protected:
	bool EqualsInternal(ExtraTypeInfo *other_p) const override {
		auto &other = (DecimalTypeInfo &)*other_p;
		return width == other.width && scale == other.scale;
	}
};

uint8_t DecimalType::GetWidth(const LogicalType &type) {
	D_ASSERT(type.id() == LogicalTypeId::DECIMAL);
	auto info = type.AuxInfo();
	D_ASSERT(info);
	return ((DecimalTypeInfo &)*info).width;
}

uint8_t DecimalType::GetScale(const LogicalType &type) {
	D_ASSERT(type.id() == LogicalTypeId::DECIMAL);
	auto info = type.AuxInfo();
	D_ASSERT(info);
	return ((DecimalTypeInfo &)*info).scale;
}

uint8_t DecimalType::MaxWidth() {
	return DecimalWidth<hugeint_t>::max;
}

LogicalType LogicalType::DECIMAL(int width, int scale) {
	D_ASSERT(width >= scale);
	auto type_info = make_shared<DecimalTypeInfo>(width, scale);
	return LogicalType(LogicalTypeId::DECIMAL, std::move(type_info));
}

//===--------------------------------------------------------------------===//
// String Type
//===--------------------------------------------------------------------===//
struct StringTypeInfo : public ExtraTypeInfo {
	explicit StringTypeInfo(string collation_p)
	    : ExtraTypeInfo(ExtraTypeInfoType::STRING_TYPE_INFO), collation(std::move(collation_p)) {
	}

	string collation;

public:
	void Serialize(FieldWriter &writer) const override {
		writer.WriteString(collation);
	}

	static shared_ptr<ExtraTypeInfo> Deserialize(FieldReader &reader) {
		auto collation = reader.ReadRequired<string>();
		return make_shared<StringTypeInfo>(std::move(collation));
	}

protected:
	bool EqualsInternal(ExtraTypeInfo *other_p) const override {
		// collation info has no impact on equality
		return true;
	}
};

string StringType::GetCollation(const LogicalType &type) {
	if (type.id() != LogicalTypeId::VARCHAR) {
		return string();
	}
	auto info = type.AuxInfo();
	if (!info) {
		return string();
	}
	if (info->type == ExtraTypeInfoType::GENERIC_TYPE_INFO) {
		return string();
	}
	return ((StringTypeInfo &)*info).collation;
}

LogicalType LogicalType::VARCHAR_COLLATION(string collation) { // NOLINT
	auto string_info = make_shared<StringTypeInfo>(std::move(collation));
	return LogicalType(LogicalTypeId::VARCHAR, std::move(string_info));
}

//===--------------------------------------------------------------------===//
// List Type
//===--------------------------------------------------------------------===//
struct ListTypeInfo : public ExtraTypeInfo {
	explicit ListTypeInfo(LogicalType child_type_p)
	    : ExtraTypeInfo(ExtraTypeInfoType::LIST_TYPE_INFO), child_type(std::move(child_type_p)) {
	}

	LogicalType child_type;

public:
	void Serialize(FieldWriter &writer) const override {
		writer.WriteSerializable(child_type);
	}

	static shared_ptr<ExtraTypeInfo> Deserialize(FieldReader &reader) {
		auto child_type = reader.ReadRequiredSerializable<LogicalType, LogicalType>();
		return make_shared<ListTypeInfo>(std::move(child_type));
	}

protected:
	bool EqualsInternal(ExtraTypeInfo *other_p) const override {
		auto &other = (ListTypeInfo &)*other_p;
		return child_type == other.child_type;
	}
};

const LogicalType &ListType::GetChildType(const LogicalType &type) {
	D_ASSERT(type.id() == LogicalTypeId::LIST || type.id() == LogicalTypeId::MAP);
	auto info = type.AuxInfo();
	D_ASSERT(info);
	return ((ListTypeInfo &)*info).child_type;
}

LogicalType LogicalType::LIST(LogicalType child) {
	auto info = make_shared<ListTypeInfo>(std::move(child));
	return LogicalType(LogicalTypeId::LIST, std::move(info));
}

//===--------------------------------------------------------------------===//
// Struct Type
//===--------------------------------------------------------------------===//
struct StructTypeInfo : public ExtraTypeInfo {
	explicit StructTypeInfo(child_list_t<LogicalType> child_types_p)
	    : ExtraTypeInfo(ExtraTypeInfoType::STRUCT_TYPE_INFO), child_types(std::move(child_types_p)) {
	}

	child_list_t<LogicalType> child_types;

public:
	void Serialize(FieldWriter &writer) const override {
		writer.WriteField<uint32_t>(child_types.size());
		auto &serializer = writer.GetSerializer();
		for (idx_t i = 0; i < child_types.size(); i++) {
			serializer.WriteString(child_types[i].first);
			child_types[i].second.Serialize(serializer);
		}
	}

	static shared_ptr<ExtraTypeInfo> Deserialize(FieldReader &reader) {
		child_list_t<LogicalType> child_list;
		auto child_types_size = reader.ReadRequired<uint32_t>();
		auto &source = reader.GetSource();
		for (uint32_t i = 0; i < child_types_size; i++) {
			auto name = source.Read<string>();
			auto type = LogicalType::Deserialize(source);
			child_list.push_back(make_pair(std::move(name), std::move(type)));
		}
		return make_shared<StructTypeInfo>(std::move(child_list));
	}

protected:
	bool EqualsInternal(ExtraTypeInfo *other_p) const override {
		auto &other = (StructTypeInfo &)*other_p;
		return child_types == other.child_types;
	}
};

struct AggregateStateTypeInfo : public ExtraTypeInfo {
	explicit AggregateStateTypeInfo(aggregate_state_t state_type_p)
	    : ExtraTypeInfo(ExtraTypeInfoType::AGGREGATE_STATE_TYPE_INFO), state_type(std::move(state_type_p)) {
	}

	aggregate_state_t state_type;

public:
	void Serialize(FieldWriter &writer) const override {
		auto &serializer = writer.GetSerializer();
		writer.WriteString(state_type.function_name);
		state_type.return_type.Serialize(serializer);
		writer.WriteField<uint32_t>(state_type.bound_argument_types.size());
		for (idx_t i = 0; i < state_type.bound_argument_types.size(); i++) {
			state_type.bound_argument_types[i].Serialize(serializer);
		}
	}

	static shared_ptr<ExtraTypeInfo> Deserialize(FieldReader &reader) {
		auto &source = reader.GetSource();

		auto function_name = reader.ReadRequired<string>();
		auto return_type = LogicalType::Deserialize(source);
		auto bound_argument_types_size = reader.ReadRequired<uint32_t>();
		vector<LogicalType> bound_argument_types;

		for (uint32_t i = 0; i < bound_argument_types_size; i++) {
			auto type = LogicalType::Deserialize(source);
			bound_argument_types.push_back(std::move(type));
		}
		return make_shared<AggregateStateTypeInfo>(
		    aggregate_state_t(std::move(function_name), std::move(return_type), std::move(bound_argument_types)));
	}

protected:
	bool EqualsInternal(ExtraTypeInfo *other_p) const override {
		auto &other = (AggregateStateTypeInfo &)*other_p;
		return state_type.function_name == other.state_type.function_name &&
		       state_type.return_type == other.state_type.return_type &&
		       state_type.bound_argument_types == other.state_type.bound_argument_types;
	}
};

const aggregate_state_t &AggregateStateType::GetStateType(const LogicalType &type) {
	D_ASSERT(type.id() == LogicalTypeId::AGGREGATE_STATE);
	auto info = type.AuxInfo();
	D_ASSERT(info);
	return ((AggregateStateTypeInfo &)*info).state_type;
}

const string AggregateStateType::GetTypeName(const LogicalType &type) {
	D_ASSERT(type.id() == LogicalTypeId::AGGREGATE_STATE);
	auto info = type.AuxInfo();
	if (!info) {
		return "AGGREGATE_STATE<?>";
	}
	auto aggr_state = ((AggregateStateTypeInfo &)*info).state_type;
	return "AGGREGATE_STATE<" + aggr_state.function_name + "(" +
	       StringUtil::Join(aggr_state.bound_argument_types, aggr_state.bound_argument_types.size(), ", ",
	                        [](const LogicalType &arg_type) { return arg_type.ToString(); }) +
	       ")" + "::" + aggr_state.return_type.ToString() + ">";
}

const child_list_t<LogicalType> &StructType::GetChildTypes(const LogicalType &type) {
	D_ASSERT(type.id() == LogicalTypeId::STRUCT || type.id() == LogicalTypeId::UNION);

	auto info = type.AuxInfo();
	D_ASSERT(info);
	return ((StructTypeInfo &)*info).child_types;
}

const LogicalType &StructType::GetChildType(const LogicalType &type, idx_t index) {
	auto &child_types = StructType::GetChildTypes(type);
	D_ASSERT(index < child_types.size());
	return child_types[index].second;
}

const string &StructType::GetChildName(const LogicalType &type, idx_t index) {
	auto &child_types = StructType::GetChildTypes(type);
	D_ASSERT(index < child_types.size());
	return child_types[index].first;
}

idx_t StructType::GetChildCount(const LogicalType &type) {
	return StructType::GetChildTypes(type).size();
}

LogicalType LogicalType::STRUCT(child_list_t<LogicalType> children) {
	auto info = make_shared<StructTypeInfo>(std::move(children));
	return LogicalType(LogicalTypeId::STRUCT, std::move(info));
}

LogicalType LogicalType::AGGREGATE_STATE(aggregate_state_t state_type) { // NOLINT
	auto info = make_shared<AggregateStateTypeInfo>(std::move(state_type));
	return LogicalType(LogicalTypeId::AGGREGATE_STATE, std::move(info));
}

//===--------------------------------------------------------------------===//
// Map Type
//===--------------------------------------------------------------------===//
LogicalType LogicalType::MAP(LogicalType child) {
	auto info = make_shared<ListTypeInfo>(std::move(child));
	return LogicalType(LogicalTypeId::MAP, std::move(info));
}

LogicalType LogicalType::MAP(LogicalType key, LogicalType value) {
	child_list_t<LogicalType> child_types;
	child_types.push_back({"key", std::move(key)});
	child_types.push_back({"value", std::move(value)});
	return LogicalType::MAP(LogicalType::STRUCT(std::move(child_types)));
}

const LogicalType &MapType::KeyType(const LogicalType &type) {
	D_ASSERT(type.id() == LogicalTypeId::MAP);
	return StructType::GetChildTypes(ListType::GetChildType(type))[0].second;
}

const LogicalType &MapType::ValueType(const LogicalType &type) {
	D_ASSERT(type.id() == LogicalTypeId::MAP);
	return StructType::GetChildTypes(ListType::GetChildType(type))[1].second;
}

//===--------------------------------------------------------------------===//
// Union Type
//===--------------------------------------------------------------------===//

LogicalType LogicalType::UNION(child_list_t<LogicalType> members) {
	D_ASSERT(members.size() > 0);
	D_ASSERT(members.size() <= UnionType::MAX_UNION_MEMBERS);
	// union types always have a hidden "tag" field in front
	members.insert(members.begin(), {"", LogicalType::TINYINT});
	auto info = make_shared<StructTypeInfo>(std::move(members));
	return LogicalType(LogicalTypeId::UNION, std::move(info));
}

const LogicalType &UnionType::GetMemberType(const LogicalType &type, idx_t index) {
	auto &child_types = StructType::GetChildTypes(type);
	D_ASSERT(index < child_types.size());
	// skip the "tag" field
	return child_types[index + 1].second;
}

const string &UnionType::GetMemberName(const LogicalType &type, idx_t index) {
	auto &child_types = StructType::GetChildTypes(type);
	D_ASSERT(index < child_types.size());
	// skip the "tag" field
	return child_types[index + 1].first;
}

idx_t UnionType::GetMemberCount(const LogicalType &type) {
	// dont count the "tag" field
	return StructType::GetChildTypes(type).size() - 1;
}
const child_list_t<LogicalType> UnionType::CopyMemberTypes(const LogicalType &type) {
	auto child_types = StructType::GetChildTypes(type);
	child_types.erase(child_types.begin());
	return child_types;
}

//===--------------------------------------------------------------------===//
// User Type
//===--------------------------------------------------------------------===//
struct UserTypeInfo : public ExtraTypeInfo {
	explicit UserTypeInfo(string name_p)
	    : ExtraTypeInfo(ExtraTypeInfoType::USER_TYPE_INFO), user_type_name(std::move(name_p)) {
	}

	string user_type_name;

public:
	void Serialize(FieldWriter &writer) const override {
		writer.WriteString(user_type_name);
	}

	static shared_ptr<ExtraTypeInfo> Deserialize(FieldReader &reader) {
		auto enum_name = reader.ReadRequired<string>();
		return make_shared<UserTypeInfo>(std::move(enum_name));
	}

protected:
	bool EqualsInternal(ExtraTypeInfo *other_p) const override {
		auto &other = (UserTypeInfo &)*other_p;
		return other.user_type_name == user_type_name;
	}
};

const string &UserType::GetTypeName(const LogicalType &type) {
	D_ASSERT(type.id() == LogicalTypeId::USER);
	auto info = type.AuxInfo();
	D_ASSERT(info);
	return ((UserTypeInfo &)*info).user_type_name;
}

LogicalType LogicalType::USER(const string &user_type_name) {
	auto info = make_shared<UserTypeInfo>(user_type_name);
	return LogicalType(LogicalTypeId::USER, std::move(info));
}

//===--------------------------------------------------------------------===//
// Enum Type
//===--------------------------------------------------------------------===//

enum EnumDictType : uint8_t { INVALID = 0, VECTOR_DICT = 1 };

struct EnumTypeInfo : public ExtraTypeInfo {
	explicit EnumTypeInfo(string enum_name_p, Vector &values_insert_order_p, idx_t dict_size_p)
	    : ExtraTypeInfo(ExtraTypeInfoType::ENUM_TYPE_INFO), dict_type(EnumDictType::VECTOR_DICT),
	      enum_name(std::move(enum_name_p)), values_insert_order(values_insert_order_p), dict_size(dict_size_p) {
	}
	EnumDictType dict_type;
	string enum_name;
	Vector values_insert_order;
	idx_t dict_size;

protected:
	// Equalities are only used in enums with different catalog entries
	bool EqualsInternal(ExtraTypeInfo *other_p) const override {
		auto &other = (EnumTypeInfo &)*other_p;
		if (dict_type != other.dict_type) {
			return false;
		}
		D_ASSERT(dict_type == EnumDictType::VECTOR_DICT);
		// We must check if both enums have the same size
		if (other.dict_size != dict_size) {
			return false;
		}
		auto other_vector_ptr = FlatVector::GetData<string_t>(other.values_insert_order);
		auto this_vector_ptr = FlatVector::GetData<string_t>(values_insert_order);

		// Now we must check if all strings are the same
		for (idx_t i = 0; i < dict_size; i++) {
			if (!Equals::Operation(other_vector_ptr[i], this_vector_ptr[i])) {
				return false;
			}
		}
		return true;
	}

	void Serialize(FieldWriter &writer) const override {
		if (dict_type != EnumDictType::VECTOR_DICT) {
			throw InternalException("Cannot serialize non-vector dictionary ENUM types");
		}
		writer.WriteField<uint32_t>(dict_size);
		writer.WriteString(enum_name);
		((Vector &)values_insert_order).Serialize(dict_size, writer.GetSerializer());
	}
};

template <class T>
struct EnumTypeInfoTemplated : public EnumTypeInfo {
	explicit EnumTypeInfoTemplated(const string &enum_name_p, Vector &values_insert_order_p, idx_t size_p)
	    : EnumTypeInfo(enum_name_p, values_insert_order_p, size_p) {
		D_ASSERT(values_insert_order_p.GetType().InternalType() == PhysicalType::VARCHAR);

		UnifiedVectorFormat vdata;
		values_insert_order.ToUnifiedFormat(size_p, vdata);

		auto data = (string_t *)vdata.data;
		for (idx_t i = 0; i < size_p; i++) {
			auto idx = vdata.sel->get_index(i);
			if (!vdata.validity.RowIsValid(idx)) {
				throw InternalException("Attempted to create ENUM type with NULL value");
			}
			if (values.count(data[idx]) > 0) {
				throw InvalidInputException("Attempted to create ENUM type with duplicate value %s",
				                            data[idx].GetString());
			}
			values[data[idx]] = i;
		}
	}

	static shared_ptr<EnumTypeInfoTemplated> Deserialize(FieldReader &reader, uint32_t size) {
		auto enum_name = reader.ReadRequired<string>();
		Vector values_insert_order(LogicalType::VARCHAR, size);
		values_insert_order.Deserialize(size, reader.GetSource());
		return make_shared<EnumTypeInfoTemplated>(std::move(enum_name), values_insert_order, size);
	}

	string_map_t<T> values;
};

const string &EnumType::GetTypeName(const LogicalType &type) {
	D_ASSERT(type.id() == LogicalTypeId::ENUM);
	auto info = type.AuxInfo();
	D_ASSERT(info);
	return ((EnumTypeInfo &)*info).enum_name;
}

static PhysicalType EnumVectorDictType(idx_t size) {
	if (size <= NumericLimits<uint8_t>::Maximum()) {
		return PhysicalType::UINT8;
	} else if (size <= NumericLimits<uint16_t>::Maximum()) {
		return PhysicalType::UINT16;
	} else if (size <= NumericLimits<uint32_t>::Maximum()) {
		return PhysicalType::UINT32;
	} else {
		throw InternalException("Enum size must be lower than " + std::to_string(NumericLimits<uint32_t>::Maximum()));
	}
}

LogicalType LogicalType::ENUM(const string &enum_name, Vector &ordered_data, idx_t size) {
	// Generate EnumTypeInfo
	shared_ptr<ExtraTypeInfo> info;
	auto enum_internal_type = EnumVectorDictType(size);
	switch (enum_internal_type) {
	case PhysicalType::UINT8:
		info = make_shared<EnumTypeInfoTemplated<uint8_t>>(enum_name, ordered_data, size);
		break;
	case PhysicalType::UINT16:
		info = make_shared<EnumTypeInfoTemplated<uint16_t>>(enum_name, ordered_data, size);
		break;
	case PhysicalType::UINT32:
		info = make_shared<EnumTypeInfoTemplated<uint32_t>>(enum_name, ordered_data, size);
		break;
	default:
		throw InternalException("Invalid Physical Type for ENUMs");
	}
	// Generate Actual Enum Type
	return LogicalType(LogicalTypeId::ENUM, info);
}

template <class T>
int64_t TemplatedGetPos(string_map_t<T> &map, const string_t &key) {
	auto it = map.find(key);
	if (it == map.end()) {
		return -1;
	}
	return it->second;
}

int64_t EnumType::GetPos(const LogicalType &type, const string_t &key) {
	auto info = type.AuxInfo();
	switch (type.InternalType()) {
	case PhysicalType::UINT8:
		return TemplatedGetPos(((EnumTypeInfoTemplated<uint8_t> &)*info).values, key);
	case PhysicalType::UINT16:
		return TemplatedGetPos(((EnumTypeInfoTemplated<uint16_t> &)*info).values, key);
	case PhysicalType::UINT32:
		return TemplatedGetPos(((EnumTypeInfoTemplated<uint32_t> &)*info).values, key);
	default:
		throw InternalException("ENUM can only have unsigned integers (except UINT64) as physical types");
	}
}

const string EnumType::GetValue(const Value &val) {
	auto info = val.type().AuxInfo();
	auto &values_insert_order = ((EnumTypeInfo &)*info).values_insert_order;
	return StringValue::Get(values_insert_order.GetValue(val.GetValue<uint32_t>()));
}

Vector &EnumType::GetValuesInsertOrder(const LogicalType &type) {
	D_ASSERT(type.id() == LogicalTypeId::ENUM);
	auto info = type.AuxInfo();
	D_ASSERT(info);
	return ((EnumTypeInfo &)*info).values_insert_order;
}

idx_t EnumType::GetSize(const LogicalType &type) {
	D_ASSERT(type.id() == LogicalTypeId::ENUM);
	auto info = type.AuxInfo();
	D_ASSERT(info);
	return ((EnumTypeInfo &)*info).dict_size;
}

void EnumType::SetCatalog(LogicalType &type, TypeCatalogEntry *catalog_entry) {
	D_ASSERT(type.id() == LogicalTypeId::ENUM);
	auto info = type.AuxInfo();
	D_ASSERT(info);
	((EnumTypeInfo &)*info).catalog_entry = catalog_entry;
}
TypeCatalogEntry *EnumType::GetCatalog(const LogicalType &type) {
	D_ASSERT(type.id() == LogicalTypeId::ENUM);
	auto info = type.AuxInfo();
	D_ASSERT(info);
	return ((EnumTypeInfo &)*info).catalog_entry;
}

PhysicalType EnumType::GetPhysicalType(const LogicalType &type) {
	D_ASSERT(type.id() == LogicalTypeId::ENUM);
	auto aux_info = type.AuxInfo();
	D_ASSERT(aux_info);
	auto &info = (EnumTypeInfo &)*aux_info;
	D_ASSERT(info.dict_type == EnumDictType::VECTOR_DICT);
	return EnumVectorDictType(info.dict_size);
}

//===--------------------------------------------------------------------===//
// Extra Type Info
//===--------------------------------------------------------------------===//
void ExtraTypeInfo::Serialize(ExtraTypeInfo *info, FieldWriter &writer) {
	if (!info) {
		writer.WriteField<ExtraTypeInfoType>(ExtraTypeInfoType::INVALID_TYPE_INFO);
		writer.WriteString(string());
	} else {
		writer.WriteField<ExtraTypeInfoType>(info->type);
		info->Serialize(writer);
		writer.WriteString(info->alias);
	}
}
shared_ptr<ExtraTypeInfo> ExtraTypeInfo::Deserialize(FieldReader &reader) {
	auto type = reader.ReadRequired<ExtraTypeInfoType>();
	shared_ptr<ExtraTypeInfo> extra_info;
	switch (type) {
	case ExtraTypeInfoType::INVALID_TYPE_INFO: {
		auto alias = reader.ReadField<string>(string());
		if (!alias.empty()) {
			return make_shared<ExtraTypeInfo>(type, alias);
		}
		return nullptr;
	}
	case ExtraTypeInfoType::GENERIC_TYPE_INFO: {
		extra_info = make_shared<ExtraTypeInfo>(type);
	} break;
	case ExtraTypeInfoType::DECIMAL_TYPE_INFO:
		extra_info = DecimalTypeInfo::Deserialize(reader);
		break;
	case ExtraTypeInfoType::STRING_TYPE_INFO:
		extra_info = StringTypeInfo::Deserialize(reader);
		break;
	case ExtraTypeInfoType::LIST_TYPE_INFO:
		extra_info = ListTypeInfo::Deserialize(reader);
		break;
	case ExtraTypeInfoType::STRUCT_TYPE_INFO:
		extra_info = StructTypeInfo::Deserialize(reader);
		break;
	case ExtraTypeInfoType::USER_TYPE_INFO:
		extra_info = UserTypeInfo::Deserialize(reader);
		break;
	case ExtraTypeInfoType::ENUM_TYPE_INFO: {
		auto enum_size = reader.ReadRequired<uint32_t>();
		auto enum_internal_type = EnumVectorDictType(enum_size);
		switch (enum_internal_type) {
		case PhysicalType::UINT8:
			extra_info = EnumTypeInfoTemplated<uint8_t>::Deserialize(reader, enum_size);
			break;
		case PhysicalType::UINT16:
			extra_info = EnumTypeInfoTemplated<uint16_t>::Deserialize(reader, enum_size);
			break;
		case PhysicalType::UINT32:
			extra_info = EnumTypeInfoTemplated<uint32_t>::Deserialize(reader, enum_size);
			break;
		default:
			throw InternalException("Invalid Physical Type for ENUMs");
		}
	} break;
	case ExtraTypeInfoType::AGGREGATE_STATE_TYPE_INFO:
		extra_info = AggregateStateTypeInfo::Deserialize(reader);
		break;

	default:
		throw InternalException("Unimplemented type info in ExtraTypeInfo::Deserialize");
	}
	auto alias = reader.ReadField<string>(string());
	extra_info->alias = alias;
	return extra_info;
}

//===--------------------------------------------------------------------===//
// Logical Type
//===--------------------------------------------------------------------===//

// the destructor needs to know about the extra type info
LogicalType::~LogicalType() {
}

void LogicalType::Serialize(Serializer &serializer) const {
	FieldWriter writer(serializer);
	writer.WriteField<LogicalTypeId>(id_);
	ExtraTypeInfo::Serialize(type_info_.get(), writer);
	writer.Finalize();
}

LogicalType LogicalType::Deserialize(Deserializer &source) {
	FieldReader reader(source);
	auto id = reader.ReadRequired<LogicalTypeId>();
	auto info = ExtraTypeInfo::Deserialize(reader);
	reader.Finalize();

	return LogicalType(id, std::move(info));
}

bool LogicalType::EqualTypeInfo(const LogicalType &rhs) const {
	if (type_info_.get() == rhs.type_info_.get()) {
		return true;
	}
	if (type_info_) {
		return type_info_->Equals(rhs.type_info_.get());
	} else {
		D_ASSERT(rhs.type_info_);
		return rhs.type_info_->Equals(type_info_.get());
	}
}

bool LogicalType::operator==(const LogicalType &rhs) const {
	if (id_ != rhs.id_) {
		return false;
	}
	return EqualTypeInfo(rhs);
}

} // namespace duckdb<|MERGE_RESOLUTION|>--- conflicted
+++ resolved
@@ -104,11 +104,7 @@
 	case LogicalTypeId::VARCHAR:
 	case LogicalTypeId::CHAR:
 	case LogicalTypeId::BLOB:
-<<<<<<< HEAD
 	case LogicalTypeId::BIT:
-	case LogicalTypeId::JSON:
-=======
->>>>>>> 8919619b
 		return PhysicalType::VARCHAR;
 	case LogicalTypeId::INTERVAL:
 		return PhysicalType::INTERVAL;
@@ -408,13 +404,8 @@
 		return "AGGREGATE_STATE";
 	case LogicalTypeId::USER:
 		return "USER";
-<<<<<<< HEAD
-	case LogicalTypeId::JSON:
-		return "JSON";
 	case LogicalTypeId::BIT:
 		return "BIT";
-=======
->>>>>>> 8919619b
 	}
 	return "UNDEFINED";
 }
