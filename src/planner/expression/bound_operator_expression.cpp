#include "duckdb/planner/expression/bound_operator_expression.hpp"
#include "duckdb/common/string_util.hpp"
#include "duckdb/parser/expression/operator_expression.hpp"
#include "duckdb/common/field_writer.hpp"

namespace duckdb {

BoundOperatorExpression::BoundOperatorExpression(ExpressionType type, LogicalType return_type)
    : Expression(type, ExpressionClass::BOUND_OPERATOR, std::move(return_type)) {
}

string BoundOperatorExpression::ToString() const {
	return OperatorExpression::ToString<BoundOperatorExpression, Expression>(*this);
}

bool BoundOperatorExpression::Equals(const BaseExpression &other_p) const {
	if (!Expression::Equals(other_p)) {
		return false;
	}
<<<<<<< HEAD
	auto &other = other_p->Cast<BoundOperatorExpression>();
	if (!ExpressionUtil::ListEquals(children, other.children)) {
=======
	auto &other = other_p.Cast<BoundOperatorExpression>();
	if (!Expression::ListEquals(children, other.children)) {
>>>>>>> da69aeaa
		return false;
	}
	return true;
}

unique_ptr<Expression> BoundOperatorExpression::Copy() {
	auto copy = make_uniq<BoundOperatorExpression>(type, return_type);
	copy->CopyProperties(*this);
	for (auto &child : children) {
		copy->children.push_back(child->Copy());
	}
	return std::move(copy);
}

void BoundOperatorExpression::Serialize(FieldWriter &writer) const {
	writer.WriteSerializable(return_type);
	writer.WriteSerializableList(children);
}

unique_ptr<Expression> BoundOperatorExpression::Deserialize(ExpressionDeserializationState &state,
                                                            FieldReader &reader) {
	auto return_type = reader.ReadRequiredSerializable<LogicalType, LogicalType>();
	auto children = reader.ReadRequiredSerializableList<Expression>(state.gstate);

	auto result = make_uniq<BoundOperatorExpression>(state.type, return_type);
	result->children = std::move(children);
	return std::move(result);
}

} // namespace duckdb<|MERGE_RESOLUTION|>--- conflicted
+++ resolved
@@ -17,13 +17,8 @@
 	if (!Expression::Equals(other_p)) {
 		return false;
 	}
-<<<<<<< HEAD
-	auto &other = other_p->Cast<BoundOperatorExpression>();
-	if (!ExpressionUtil::ListEquals(children, other.children)) {
-=======
 	auto &other = other_p.Cast<BoundOperatorExpression>();
 	if (!Expression::ListEquals(children, other.children)) {
->>>>>>> da69aeaa
 		return false;
 	}
 	return true;
