#include "duckdb/planner/expression_binder/index_binder.hpp"

#include "duckdb/parser/parsed_data/create_index_info.hpp"
#include "duckdb/parser/expression/columnref_expression.hpp"
#include "duckdb/planner/expression/bound_columnref_expression.hpp"
#include "duckdb/planner/column_binding.hpp"

namespace duckdb {

IndexBinder::IndexBinder(Binder &binder, ClientContext &context, optional_ptr<TableCatalogEntry> table,
                         optional_ptr<CreateIndexInfo> info)
    : ExpressionBinder(binder, context), table(table), info(info) {
}

BindResult IndexBinder::BindExpression(unique_ptr<ParsedExpression> &expr_ptr, idx_t depth, bool root_expression) {
	auto &expr = *expr_ptr;
	switch (expr.expression_class) {
	case ExpressionClass::WINDOW:
		return BindResult("window functions are not allowed in index expressions");
	case ExpressionClass::SUBQUERY:
		return BindResult("cannot use subquery in index expressions");
	case ExpressionClass::COLUMN_REF: {
		if (table) {
			// WAL replay
			// we assume that the parsed expressions have qualified column names
			// and that the columns exist in the table
			auto &col_ref = expr.Cast<ColumnRefExpression>();
			auto col_idx = table->GetColumnIndex(col_ref.column_names.back());
			auto col_type = table->GetColumn(col_idx).GetType();

			// find the col_idx in the index.column_ids
			auto col_id_idx = DConstants::INVALID_INDEX;
			for (idx_t i = 0; i < info->column_ids.size(); i++) {
				if (col_idx.index == info->column_ids[i]) {
					col_id_idx = i;
				}
			}

			if (col_id_idx == DConstants::INVALID_INDEX) {
				throw InternalException("failed to replay CREATE INDEX statement - column id not found");
			}
			return BindResult(
<<<<<<< HEAD
			    make_uniq<BoundColumnRefExpression>(col_ref.alias, col_type, ColumnBinding(0, col_id_idx)));
=======
			    make_uniq<BoundColumnRefExpression>(col_ref.GetColumnName(), col_type, ColumnBinding(0, col_id_idx)));
>>>>>>> da69aeaa
		}
		return ExpressionBinder::BindExpression(expr_ptr, depth);
	}
	default:
		return ExpressionBinder::BindExpression(expr_ptr, depth);
	}
}

string IndexBinder::UnsupportedAggregateMessage() {
	return "aggregate functions are not allowed in index expressions";
}

} // namespace duckdb<|MERGE_RESOLUTION|>--- conflicted
+++ resolved
@@ -40,11 +40,7 @@
 				throw InternalException("failed to replay CREATE INDEX statement - column id not found");
 			}
 			return BindResult(
-<<<<<<< HEAD
-			    make_uniq<BoundColumnRefExpression>(col_ref.alias, col_type, ColumnBinding(0, col_id_idx)));
-=======
 			    make_uniq<BoundColumnRefExpression>(col_ref.GetColumnName(), col_type, ColumnBinding(0, col_id_idx)));
->>>>>>> da69aeaa
 		}
 		return ExpressionBinder::BindExpression(expr_ptr, depth);
 	}
