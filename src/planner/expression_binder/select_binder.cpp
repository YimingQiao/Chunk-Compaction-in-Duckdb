#include "duckdb/planner/expression_binder/select_binder.hpp"

namespace duckdb {

SelectBinder::SelectBinder(Binder &binder, ClientContext &context, BoundSelectNode &node, BoundGroupInformation &info,
                           case_insensitive_map_t<idx_t> alias_map)
    : BaseSelectBinder(binder, context, node, info, std::move(alias_map)) {
}

SelectBinder::SelectBinder(Binder &binder, ClientContext &context, BoundSelectNode &node, BoundGroupInformation &info)
    : SelectBinder(binder, context, node, info, case_insensitive_map_t<idx_t>()) {
}

<<<<<<< HEAD
BindResult SelectBinder::BindExpression(unique_ptr<ParsedExpression> *expr_ptr, idx_t depth, bool root_expression) {
	auto &expr = **expr_ptr;
	// check if the expression binds to one of the groups
	auto group_index = TryBindGroup(expr, depth);
	if (group_index != DConstants::INVALID_INDEX) {
		return BindGroup(expr, depth, group_index);
	}
	switch (expr.expression_class) {
	case ExpressionClass::COLUMN_REF:
		return BindColumnRef(expr_ptr, depth);
	case ExpressionClass::DEFAULT:
		return BindResult("SELECT clause cannot contain DEFAULT clause");
	case ExpressionClass::WINDOW:
		return BindWindow((WindowExpression &)expr, depth);
	default:
		return ExpressionBinder::BindExpression(expr_ptr, depth);
	}
}

idx_t SelectBinder::TryBindGroup(ParsedExpression &expr, idx_t depth) {
	// first check the group alias map, if expr is a ColumnRefExpression
	if (expr.type == ExpressionType::COLUMN_REF) {
		auto &colref = (ColumnRefExpression &)expr;
		if (!colref.IsQualified()) {
			auto alias_entry = info.alias_map.find(colref.column_names[0]);
			if (alias_entry != info.alias_map.end()) {
				// found entry!
				return alias_entry->second;
			}
		}
	}
	// no alias reference found
	// check the list of group columns for a match
	auto entry = info.map.find(&expr);
	if (entry != info.map.end()) {
		return entry->second;
	}
#ifdef DEBUG
	for (auto entry : info.map) {
		D_ASSERT(!entry.first->Equals(&expr));
		D_ASSERT(!expr.Equals(entry.first));
	}
#endif
	return DConstants::INVALID_INDEX;
}

BindResult SelectBinder::BindColumnRef(unique_ptr<ParsedExpression> *expr_ptr, idx_t depth) {
	// first try to bind the column reference regularly
	auto result = ExpressionBinder::BindExpression(expr_ptr, depth);
	if (!result.HasError()) {
		return result;
	}
	// binding failed
	// check in the alias map
	auto &colref = (ColumnRefExpression &)**expr_ptr;
	if (!colref.IsQualified()) {
		auto alias_entry = alias_map.find(colref.column_names[0]);
		if (alias_entry != alias_map.end()) {
			// found entry!
			auto index = alias_entry->second;
			if (index >= node.select_list.size()) {
				throw BinderException("Column \"%s\" referenced that exists in the SELECT clause - but this column "
				                      "cannot be referenced before it is defined",
				                      colref.column_names[0]);
			}
			if (node.select_list[index]->HasSideEffects()) {
				throw BinderException("Alias \"%s\" referenced in a SELECT clause - but the expression has side "
				                      "effects. This is not yet supported.",
				                      colref.column_names[0]);
			}
			if (node.select_list[index]->HasSubquery()) {
				throw BinderException("Alias \"%s\" referenced in a SELECT clause - but the expression has a subquery."
				                      " This is not yet supported.",
				                      colref.column_names[0]);
			}
			auto result = BindResult(node.select_list[index]->Copy());
			if (result.expression->type == ExpressionType::BOUND_COLUMN_REF) {
				auto &result_expr = (BoundColumnRefExpression &)*result.expression;
				result_expr.depth = depth;
			}
			return result;
		}
	}
	// entry was not found in the alias map: return the original error
	return result;
}

BindResult SelectBinder::BindGroupingFunction(OperatorExpression &op, idx_t depth) {
	if (op.children.empty()) {
		throw InternalException("GROUPING requires at least one child");
	}
	if (node.groups.group_expressions.empty()) {
		return BindResult(binder.FormatError(op, "GROUPING statement cannot be used without groups"));
	}
	if (op.children.size() >= 64) {
		return BindResult(binder.FormatError(op, "GROUPING statement cannot have more than 64 groups"));
	}
	vector<idx_t> group_indexes;
	group_indexes.reserve(op.children.size());
	for (auto &child : op.children) {
		ExpressionBinder::QualifyColumnNames(binder, child);
		auto idx = TryBindGroup(*child, depth);
		if (idx == DConstants::INVALID_INDEX) {
			return BindResult(binder.FormatError(
			    op, StringUtil::Format("GROUPING child \"%s\" must be a grouping column", child->GetName())));
		}
		group_indexes.push_back(idx);
	}
	auto col_idx = node.grouping_functions.size();
	node.grouping_functions.push_back(std::move(group_indexes));
	return BindResult(make_uniq<BoundColumnRefExpression>(op.GetName(), LogicalType::BIGINT,
	                                                      ColumnBinding(node.groupings_index, col_idx), depth));
}

BindResult SelectBinder::BindGroup(ParsedExpression &expr, idx_t depth, idx_t group_index) {
	auto &group = node.groups.group_expressions[group_index];
	return BindResult(make_uniq<BoundColumnRefExpression>(expr.GetName(), group->return_type,
	                                                      ColumnBinding(node.group_index, group_index), depth));
}

=======
>>>>>>> 4be6bdb5
} // namespace duckdb<|MERGE_RESOLUTION|>--- conflicted
+++ resolved
@@ -11,127 +11,4 @@
     : SelectBinder(binder, context, node, info, case_insensitive_map_t<idx_t>()) {
 }
 
-<<<<<<< HEAD
-BindResult SelectBinder::BindExpression(unique_ptr<ParsedExpression> *expr_ptr, idx_t depth, bool root_expression) {
-	auto &expr = **expr_ptr;
-	// check if the expression binds to one of the groups
-	auto group_index = TryBindGroup(expr, depth);
-	if (group_index != DConstants::INVALID_INDEX) {
-		return BindGroup(expr, depth, group_index);
-	}
-	switch (expr.expression_class) {
-	case ExpressionClass::COLUMN_REF:
-		return BindColumnRef(expr_ptr, depth);
-	case ExpressionClass::DEFAULT:
-		return BindResult("SELECT clause cannot contain DEFAULT clause");
-	case ExpressionClass::WINDOW:
-		return BindWindow((WindowExpression &)expr, depth);
-	default:
-		return ExpressionBinder::BindExpression(expr_ptr, depth);
-	}
-}
-
-idx_t SelectBinder::TryBindGroup(ParsedExpression &expr, idx_t depth) {
-	// first check the group alias map, if expr is a ColumnRefExpression
-	if (expr.type == ExpressionType::COLUMN_REF) {
-		auto &colref = (ColumnRefExpression &)expr;
-		if (!colref.IsQualified()) {
-			auto alias_entry = info.alias_map.find(colref.column_names[0]);
-			if (alias_entry != info.alias_map.end()) {
-				// found entry!
-				return alias_entry->second;
-			}
-		}
-	}
-	// no alias reference found
-	// check the list of group columns for a match
-	auto entry = info.map.find(&expr);
-	if (entry != info.map.end()) {
-		return entry->second;
-	}
-#ifdef DEBUG
-	for (auto entry : info.map) {
-		D_ASSERT(!entry.first->Equals(&expr));
-		D_ASSERT(!expr.Equals(entry.first));
-	}
-#endif
-	return DConstants::INVALID_INDEX;
-}
-
-BindResult SelectBinder::BindColumnRef(unique_ptr<ParsedExpression> *expr_ptr, idx_t depth) {
-	// first try to bind the column reference regularly
-	auto result = ExpressionBinder::BindExpression(expr_ptr, depth);
-	if (!result.HasError()) {
-		return result;
-	}
-	// binding failed
-	// check in the alias map
-	auto &colref = (ColumnRefExpression &)**expr_ptr;
-	if (!colref.IsQualified()) {
-		auto alias_entry = alias_map.find(colref.column_names[0]);
-		if (alias_entry != alias_map.end()) {
-			// found entry!
-			auto index = alias_entry->second;
-			if (index >= node.select_list.size()) {
-				throw BinderException("Column \"%s\" referenced that exists in the SELECT clause - but this column "
-				                      "cannot be referenced before it is defined",
-				                      colref.column_names[0]);
-			}
-			if (node.select_list[index]->HasSideEffects()) {
-				throw BinderException("Alias \"%s\" referenced in a SELECT clause - but the expression has side "
-				                      "effects. This is not yet supported.",
-				                      colref.column_names[0]);
-			}
-			if (node.select_list[index]->HasSubquery()) {
-				throw BinderException("Alias \"%s\" referenced in a SELECT clause - but the expression has a subquery."
-				                      " This is not yet supported.",
-				                      colref.column_names[0]);
-			}
-			auto result = BindResult(node.select_list[index]->Copy());
-			if (result.expression->type == ExpressionType::BOUND_COLUMN_REF) {
-				auto &result_expr = (BoundColumnRefExpression &)*result.expression;
-				result_expr.depth = depth;
-			}
-			return result;
-		}
-	}
-	// entry was not found in the alias map: return the original error
-	return result;
-}
-
-BindResult SelectBinder::BindGroupingFunction(OperatorExpression &op, idx_t depth) {
-	if (op.children.empty()) {
-		throw InternalException("GROUPING requires at least one child");
-	}
-	if (node.groups.group_expressions.empty()) {
-		return BindResult(binder.FormatError(op, "GROUPING statement cannot be used without groups"));
-	}
-	if (op.children.size() >= 64) {
-		return BindResult(binder.FormatError(op, "GROUPING statement cannot have more than 64 groups"));
-	}
-	vector<idx_t> group_indexes;
-	group_indexes.reserve(op.children.size());
-	for (auto &child : op.children) {
-		ExpressionBinder::QualifyColumnNames(binder, child);
-		auto idx = TryBindGroup(*child, depth);
-		if (idx == DConstants::INVALID_INDEX) {
-			return BindResult(binder.FormatError(
-			    op, StringUtil::Format("GROUPING child \"%s\" must be a grouping column", child->GetName())));
-		}
-		group_indexes.push_back(idx);
-	}
-	auto col_idx = node.grouping_functions.size();
-	node.grouping_functions.push_back(std::move(group_indexes));
-	return BindResult(make_uniq<BoundColumnRefExpression>(op.GetName(), LogicalType::BIGINT,
-	                                                      ColumnBinding(node.groupings_index, col_idx), depth));
-}
-
-BindResult SelectBinder::BindGroup(ParsedExpression &expr, idx_t depth, idx_t group_index) {
-	auto &group = node.groups.group_expressions[group_index];
-	return BindResult(make_uniq<BoundColumnRefExpression>(expr.GetName(), group->return_type,
-	                                                      ColumnBinding(node.group_index, group_index), depth));
-}
-
-=======
->>>>>>> 4be6bdb5
 } // namespace duckdb