#include "duckdb/parser/constraints/list.hpp"
#include "duckdb/parser/expression/cast_expression.hpp"
#include "duckdb/planner/binder.hpp"
#include "duckdb/planner/constraints/list.hpp"
#include "duckdb/planner/expression/bound_constant_expression.hpp"
#include "duckdb/planner/expression_binder/check_binder.hpp"
#include "duckdb/planner/expression_binder/constant_binder.hpp"
#include "duckdb/planner/parsed_data/bound_create_table_info.hpp"
#include "duckdb/catalog/catalog_entry/type_catalog_entry.hpp"
#include "duckdb/catalog/dependency_manager.hpp"
#include "duckdb/function/table/table_scan.hpp"
#include "duckdb/planner/operator/logical_get.hpp"
#include "duckdb/parser/parsed_expression_iterator.hpp"
#include "duckdb/common/string.hpp"
#include "duckdb/common/queue.hpp"
#include "duckdb/parser/expression/list.hpp"

#include <algorithm>

namespace duckdb {

static void CreateColumnMap(BoundCreateTableInfo &info, bool allow_duplicate_names) {
	auto &base = (CreateTableInfo &)*info.base;

	idx_t storage_idx = 0;
	for (uint64_t oid = 0; oid < base.columns.size(); oid++) {
		auto &col = base.columns[oid];
		if (allow_duplicate_names) {
			idx_t index = 1;
			string base_name = col.Name();
			while (info.name_map.find(col.Name()) != info.name_map.end()) {
				col.SetName(base_name + ":" + to_string(index++));
			}
		} else {
			if (info.name_map.find(col.Name()) != info.name_map.end()) {
				throw CatalogException("Column with name %s already exists!", col.Name());
			}
		}

		info.name_map[col.Name()] = oid;
		col.SetOid(oid);
		if (col.Generated()) {
			continue;
		}
		col.SetStorageOid(storage_idx++);
	}
}

static void CreateColumnDependencyManager(BoundCreateTableInfo &info) {
	auto &base = (CreateTableInfo &)*info.base;
	D_ASSERT(!info.name_map.empty());

	for (auto &col : base.columns) {
		if (!col.Generated()) {
			continue;
		}
		info.column_dependency_manager.AddGeneratedColumn(col, info.name_map);
	}
}

static void BindCheckConstraint(Binder &binder, BoundCreateTableInfo &info, const unique_ptr<Constraint> &cond) {
	auto &base = (CreateTableInfo &)*info.base;

	auto bound_constraint = make_unique<BoundCheckConstraint>();
	// check constraint: bind the expression
	CheckBinder check_binder(binder, binder.context, base.table, base.columns, bound_constraint->bound_columns);
	auto &check = (CheckConstraint &)*cond;
	// create a copy of the unbound expression because the binding destroys the constraint
	auto unbound_expression = check.expression->Copy();
	// now bind the constraint and create a new BoundCheckConstraint
	bound_constraint->expression = check_binder.Bind(check.expression);
	info.bound_constraints.push_back(move(bound_constraint));
	// move the unbound constraint back into the original check expression
	check.expression = move(unbound_expression);
}

static void BindConstraints(Binder &binder, BoundCreateTableInfo &info) {
	auto &base = (CreateTableInfo &)*info.base;

	bool has_primary_key = false;
	vector<idx_t> primary_keys;
	for (idx_t i = 0; i < base.constraints.size(); i++) {
		auto &cond = base.constraints[i];
		switch (cond->type) {
		case ConstraintType::CHECK: {
			BindCheckConstraint(binder, info, cond);
			break;
		}
		case ConstraintType::NOT_NULL: {
			auto &not_null = (NotNullConstraint &)*cond;
			auto &col = base.columns[not_null.index];
			info.bound_constraints.push_back(make_unique<BoundNotNullConstraint>(col.StorageOid()));
			break;
		}
		case ConstraintType::UNIQUE: {
			auto &unique = (UniqueConstraint &)*cond;
			// have to resolve columns of the unique constraint
			vector<idx_t> keys;
			unordered_set<idx_t> key_set;
			if (unique.index != DConstants::INVALID_INDEX) {
				D_ASSERT(unique.index < base.columns.size());
				// unique constraint is given by single index
				unique.columns.push_back(base.columns[unique.index].Name());
				keys.push_back(unique.index);
				key_set.insert(unique.index);
			} else {
				// unique constraint is given by list of names
				// have to resolve names
				D_ASSERT(!unique.columns.empty());
				for (auto &keyname : unique.columns) {
					auto entry = info.name_map.find(keyname);
					if (entry == info.name_map.end()) {
						throw ParserException("column \"%s\" named in key does not exist", keyname);
					}
					auto &column_index = entry->second;
					if (key_set.find(column_index) != key_set.end()) {
						throw ParserException("column \"%s\" appears twice in "
						                      "primary key constraint",
						                      keyname);
					}
					keys.push_back(column_index);
					key_set.insert(column_index);
				}
			}

			if (unique.is_primary_key) {
				// we can only have one primary key per table
				if (has_primary_key) {
					throw ParserException("table \"%s\" has more than one primary key", base.table);
				}
				has_primary_key = true;
				primary_keys = keys;
			}
			info.bound_constraints.push_back(
			    make_unique<BoundUniqueConstraint>(move(keys), move(key_set), unique.is_primary_key));
			break;
		}
		case ConstraintType::FOREIGN_KEY: {
			auto &fk = (ForeignKeyConstraint &)*cond;
			D_ASSERT((fk.info.type == ForeignKeyType::FK_TYPE_FOREIGN_KEY_TABLE && !fk.info.pk_keys.empty()) ||
			         (fk.info.type == ForeignKeyType::FK_TYPE_PRIMARY_KEY_TABLE && !fk.info.pk_keys.empty()) ||
			         fk.info.type == ForeignKeyType::FK_TYPE_SELF_REFERENCE_TABLE);
			if (fk.info.type == ForeignKeyType::FK_TYPE_SELF_REFERENCE_TABLE && fk.info.pk_keys.empty()) {
				for (auto &keyname : fk.pk_columns) {
					auto entry = info.name_map.find(keyname);
					if (entry == info.name_map.end()) {
						throw BinderException("column \"%s\" named in key does not exist", keyname);
					}
					auto column_index = entry->second;
					fk.info.pk_keys.push_back(column_index);
				}
			}
			if (fk.info.fk_keys.empty()) {
				for (auto &keyname : fk.fk_columns) {
					auto entry = info.name_map.find(keyname);
					if (entry == info.name_map.end()) {
						throw BinderException("column \"%s\" named in key does not exist", keyname);
					}
					auto column_index = entry->second;
					fk.info.fk_keys.push_back(column_index);
				}
			}
			unordered_set<idx_t> fk_key_set, pk_key_set;
			for (idx_t i = 0; i < fk.info.pk_keys.size(); i++) {
				pk_key_set.insert(fk.info.pk_keys[i]);
			}
			for (idx_t i = 0; i < fk.info.fk_keys.size(); i++) {
				fk_key_set.insert(fk.info.fk_keys[i]);
			}
			info.bound_constraints.push_back(make_unique<BoundForeignKeyConstraint>(fk.info, pk_key_set, fk_key_set));
			break;
		}
		default:
			throw NotImplementedException("unrecognized constraint type in bind");
		}
	}
	if (has_primary_key) {
		// if there is a primary key index, also create a NOT NULL constraint for each of the columns
		for (auto &column_index : primary_keys) {
			auto &column = base.columns[column_index];
			base.constraints.push_back(make_unique<NotNullConstraint>(column_index));
			info.bound_constraints.push_back(make_unique<BoundNotNullConstraint>(column.StorageOid()));
		}
	}
}

void Binder::BindGeneratedColumns(BoundCreateTableInfo &info) {
	auto &base = (CreateTableInfo &)*info.base;

	vector<string> names;
	vector<LogicalType> types;

	D_ASSERT(base.type == CatalogType::TABLE_ENTRY);
	for (idx_t i = 0; i < base.columns.size(); i++) {
		auto &col = base.columns[i];
		names.push_back(col.Name());
		types.push_back(col.Type());
	}
	auto table_index = GenerateTableIndex();

	// Create a new binder because we dont need (or want) these bindings in this scope
	auto binder = Binder::CreateBinder(context);
	binder->bind_context.AddGenericBinding(table_index, base.table, names, types);
	auto expr_binder = ExpressionBinder(*binder, context);
	string ignore;
	auto table_binding = binder->bind_context.GetBinding(base.table, ignore);
	D_ASSERT(table_binding && ignore.empty());

	auto bind_order = info.column_dependency_manager.GetBindOrder(base.columns);
	unordered_set<column_t> bound_indices;

	while (!bind_order.empty()) {
		auto i = bind_order.top();
		bind_order.pop();
		auto &col = base.columns[i];

		//! Already bound this previously
		//! This can not be optimized out of the GetBindOrder function
		//! These occurrences happen because we need to make sure that ALL dependencies of a column are resolved before
		//! it gets resolved
		if (bound_indices.count(i)) {
			continue;
		}
		D_ASSERT(col.Generated());
		auto expression = col.GeneratedExpression().Copy();

		auto bound_expression = expr_binder.Bind(expression);
		D_ASSERT(bound_expression);
		D_ASSERT(!bound_expression->HasSubquery());
		if (col.Type().id() == LogicalTypeId::ANY) {
			// Do this before changing the type, so we know it's the first time the type is set
			col.ChangeGeneratedExpressionType(bound_expression->return_type);
			col.SetType(bound_expression->return_type);

			// Update the type in the binding, for future expansions
			string ignore;
			table_binding->types[i] = col.Type();
		}
		bound_indices.insert(i);
	}
}

void Binder::BindDefaultValues(vector<ColumnDefinition> &columns, vector<unique_ptr<Expression>> &bound_defaults) {
	for (idx_t i = 0; i < columns.size(); i++) {
		unique_ptr<Expression> bound_default;
		if (columns[i].DefaultValue()) {
			// we bind a copy of the DEFAULT value because binding is destructive
			// and we want to keep the original expression around for serialization
			auto default_copy = columns[i].DefaultValue()->Copy();
			ConstantBinder default_binder(*this, context, "DEFAULT value");
			default_binder.target_type = columns[i].Type();
			bound_default = default_binder.Bind(default_copy);
		} else {
			// no default value specified: push a default value of constant null
			bound_default = make_unique<BoundConstantExpression>(Value(columns[i].Type()));
		}
		bound_defaults.push_back(move(bound_default));
	}
}

unique_ptr<BoundCreateTableInfo> Binder::BindCreateTableInfo(unique_ptr<CreateInfo> info) {
	auto &base = (CreateTableInfo &)*info;

	auto result = make_unique<BoundCreateTableInfo>(move(info));
	result->schema = BindSchema(*result->base);
	if (base.query) {
		// construct the result object
		auto query_obj = Bind(*base.query);
		result->query = move(query_obj.plan);

		// construct the set of columns based on the names and types of the query
		auto &names = query_obj.names;
		auto &sql_types = query_obj.types;
		D_ASSERT(names.size() == sql_types.size());
		for (idx_t i = 0; i < names.size(); i++) {
			base.columns.emplace_back(names[i], sql_types[i]);
		}
		// create the name map for the statement
		CreateColumnMap(*result, true);
		CreateColumnDependencyManager(*result);
		// bind the generated column expressions
		BindGeneratedColumns(*result);
	} else {
		// create the name map for the statement
		CreateColumnMap(*result, false);
		CreateColumnDependencyManager(*result);
		// bind the generated column expressions
		BindGeneratedColumns(*result);
		// bind any constraints
		BindConstraints(*this, *result);
		// bind the default values
		BindDefaultValues(base.columns, result->bound_defaults);
	}

	// bind collations to detect any unsupported collation errors
	for (auto &column : base.columns) {
<<<<<<< HEAD
		ExpressionBinder::TestCollation(context, StringType::GetCollation(column.type));
		BindLogicalType(context, column.type);
		// We add a catalog dependency
		auto type_dependency = LogicalType::GetCatalog(column.type);
		if (type_dependency) {
			// Only if the USER comes from a create type
			result->dependencies.insert(type_dependency);
=======
		if (column.Generated()) {
			continue;
		}
		if (column.Type().id() == LogicalTypeId::VARCHAR) {
			ExpressionBinder::TestCollation(context, StringType::GetCollation(column.Type()));
		}
		BindLogicalType(context, column.TypeMutable());
		if (column.Type().id() == LogicalTypeId::ENUM) {
			// We add a catalog dependency
			auto enum_dependency = EnumType::GetCatalog(column.Type());
			if (enum_dependency) {
				// Only if the ENUM comes from a create type
				result->dependencies.insert(enum_dependency);
			}
>>>>>>> 164a8936
		}
	}
	properties.allow_stream_result = false;
	return result;
}

} // namespace duckdb<|MERGE_RESOLUTION|>--- conflicted
+++ resolved
@@ -294,30 +294,18 @@
 
 	// bind collations to detect any unsupported collation errors
 	for (auto &column : base.columns) {
-<<<<<<< HEAD
-		ExpressionBinder::TestCollation(context, StringType::GetCollation(column.type));
-		BindLogicalType(context, column.type);
+		if (column.Generated()) {
+			continue;
+		}
+		if (column.Type().id() == LogicalTypeId::VARCHAR) {
+			ExpressionBinder::TestCollation(context, StringType::GetCollation(column.Type()));
+		}
+		BindLogicalType(context, column.TypeMutable());
 		// We add a catalog dependency
-		auto type_dependency = LogicalType::GetCatalog(column.type);
+		auto type_dependency = LogicalType::GetCatalog(column.Type());
 		if (type_dependency) {
 			// Only if the USER comes from a create type
 			result->dependencies.insert(type_dependency);
-=======
-		if (column.Generated()) {
-			continue;
-		}
-		if (column.Type().id() == LogicalTypeId::VARCHAR) {
-			ExpressionBinder::TestCollation(context, StringType::GetCollation(column.Type()));
-		}
-		BindLogicalType(context, column.TypeMutable());
-		if (column.Type().id() == LogicalTypeId::ENUM) {
-			// We add a catalog dependency
-			auto enum_dependency = EnumType::GetCatalog(column.Type());
-			if (enum_dependency) {
-				// Only if the ENUM comes from a create type
-				result->dependencies.insert(enum_dependency);
-			}
->>>>>>> 164a8936
 		}
 	}
 	properties.allow_stream_result = false;
