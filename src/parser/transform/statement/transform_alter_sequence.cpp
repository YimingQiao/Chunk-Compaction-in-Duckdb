--- conflicted
+++ resolved
@@ -7,13 +7,7 @@
 
 namespace duckdb {
 
-<<<<<<< HEAD
-unique_ptr<AlterStatement> Transformer::TransformAlterSequence(duckdb_libpgquery::PGNode *node) {
-	auto stmt = reinterpret_cast<duckdb_libpgquery::PGAlterSeqStmt *>(node);
-	D_ASSERT(stmt);
-=======
 unique_ptr<AlterStatement> Transformer::TransformAlterSequence(duckdb_libpgquery::PGAlterSeqStmt &stmt) {
->>>>>>> da69aeaa
 	auto result = make_uniq<AlterStatement>();
 
 	auto qname = TransformQualifiedName(*stmt.sequence);
@@ -64,12 +58,8 @@
 				throw InternalException("Wrong argument for %s. Expected either <schema>.<name> or <name>", opt_name);
 			}
 			auto info = make_uniq<ChangeOwnershipInfo>(CatalogType::SEQUENCE_ENTRY, sequence_catalog, sequence_schema,
-<<<<<<< HEAD
-			                                           sequence_name, owner_schema, owner_name, stmt->missing_ok);
-=======
 			                                           sequence_name, owner_schema, owner_name,
 			                                           TransformOnEntryNotFound(stmt.missing_ok));
->>>>>>> da69aeaa
 			result->info = std::move(info);
 		} else {
 			throw NotImplementedException("ALTER SEQUENCE option not supported yet!");
