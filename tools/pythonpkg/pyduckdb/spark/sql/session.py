from typing import (
	Optional,
	List,
	Tuple,
	Any,
	Union,
	Iterable,
	ForwardRef,
	TYPE_CHECKING
)
import uuid

if TYPE_CHECKING:
<<<<<<< HEAD
	from pyduckdb.spark.sql.catalog import Catalog
	from pandas.core.frame import DataFrame as PandasDataFrame
=======
    from pyduckdb.spark.sql.catalog import Catalog
>>>>>>> eeb87ed0

from pyduckdb.spark.exception import ContributionsAcceptedError

from pyduckdb.spark.sql.types import (
	StructType,
	AtomicType,
	DataType
)
from pyduckdb.spark.conf import SparkConf
from pyduckdb.spark.sql.dataframe import DataFrame
from pyduckdb.spark.sql.conf import RuntimeConfig
from pyduckdb.spark.sql.readwriter import DataFrameReader
from pyduckdb.spark.context import SparkContext
from pyduckdb.spark.sql.udf import UDFRegistration
from pyduckdb.spark.sql.streaming import DataStreamReader
import duckdb

# In spark:
# SparkSession holds a SparkContext
# SparkContext gets created from SparkConf
# At this level the check is made to determine whether the instance already exists and just needs to be retrieved or it needs to be created

# For us this is done inside of `duckdb.connect`, based on the passed in path + configuration
# SparkContext can be compared to our Connection class, and SparkConf to our ClientContext class

<<<<<<< HEAD
# data is a List of rows
# every value in each row needs to be turned into a Value
def _combine_data_and_schema(data: Iterable[Any], schema: StructType):
	from pyduckdb import Value
	new_data = []
	for row in data:
		new_row = [Value(x, dtype.duckdb_type) for x, dtype in zip(row, [y.dataType for y in schema])]
		new_data.append(new_row)
	return new_data

class SparkSession:
	def __init__(self, context : SparkContext):
		self.conn = context.connection
		self._context = context
		self._conf = RuntimeConfig(self.conn)

	def _create_dataframe(self, data: Union[Iterable[Any], "PandasDataFrame"]) -> DataFrame:
		try:
			import pandas
			has_pandas = True
		except:
			has_pandas = False
		if has_pandas and isinstance(data, pandas.DataFrame):
			unique_name = f'pyspark_pandas_df_{uuid.uuid1()}'
			self.conn.register(unique_name, data)
			return DataFrame(self.conn.sql(f'select * from "{unique_name}"'), self)

		def verify_tuple_integrity(tuples):
			if len(tuples) <= 1:
				return
			assert all([len(x) == len(tuples[0]) for x in tuples[1:]])

		if not isinstance(data, list):
			data = list(data)
		verify_tuple_integrity(data)

		def construct_query(tuples) -> str:
			def construct_values_list(row, start_param_idx):
				parameter_count = len(row)
				parameters = [f'${x+start_param_idx}' for x in range(parameter_count)]
				parameters = '(' + ', '.join(parameters) + ')'
				return parameters
			row_size = len(tuples[0])
			values_list = [construct_values_list(x, 1 + (i * row_size)) for i, x in enumerate(tuples)]
			values_list = ', '.join(values_list)

			query = f"""
				select * from (values {values_list})
			"""
			return query
		query = construct_query(data)

		def construct_parameters(tuples):
			parameters = []
			for row in tuples:
				parameters.extend(list(row))
			return parameters
		parameters = construct_parameters(data)

		rel = self.conn.sql(query, params=parameters)
		return DataFrame(rel, self)


	def createDataFrame(self, data: Union["PandasDataFrame", Iterable[Any]], schema: Optional[Union[StructType, List[str]]] = None, samplingRatio: Optional[float] = None, verifySchema: bool = True) -> DataFrame:
		if samplingRatio:
			raise NotImplementedError
		if not verifySchema:
			raise NotImplementedError
		types = None
		names = None
		if schema:
			if isinstance(schema, StructType):
				types, names = schema.extract_types_and_names()
			else:
				names = schema

		try:
			import pandas
			has_pandas = True
		except:
			has_pandas = False
		# Falsey check on pandas dataframe is not defined, so first check if it's not a pandas dataframe
		# Then check if 'data' is None or []
		# Finally check if a schema was provided
		is_empty = False
		if (not has_pandas or (has_pandas and not isinstance(data, pandas.DataFrame))) and not data and names:
			# Create NULLs for every type in our the dataframe
			is_empty = True
			data = [tuple(None for _ in names)]

		if schema and isinstance(schema, StructType):
			# Transform the data into Values to combine the data+schema
			data = _combine_data_and_schema(data, schema)

		df = self._create_dataframe(data)
		if is_empty:
			rel = df.relation
			# Add impossible where clause
			rel = rel.filter('1=0')
			df = DataFrame(rel, self)

		# Cast to types
		if types:
			df = df._cast_types(*types)
		# Alias to names
		if names:
			df = df.toDF(*names)
		return df

	def newSession(self) -> "SparkSession":
		return SparkSession(self._context)

	def range(self, start: int, end: Optional[int] = None, step: int = 1, numPartitions: Optional[int] = None) -> "DataFrame":
		raise ContributionsAcceptedError

	def sql(self, sqlQuery: str, **kwargs: Any) -> DataFrame:
		if kwargs:
			raise NotImplementedError
		relation = self.conn.sql(sqlQuery)
		return DataFrame(relation, self)

	def stop(self) -> None:
		self._context.stop()

	def table(self, tableName: str) -> DataFrame:
		relation = self.conn.table(tableName)
		return DataFrame(relation, self)

	def getActiveSession(self) -> "SparkSession":
		return self

	@property
	def catalog(self) -> "Catalog":
		if not hasattr(self, "_catalog"):
			from pyduckdb.spark.sql.catalog import Catalog
			self._catalog = Catalog(self)
		return self._catalog

	@property
	def conf(self) -> RuntimeConfig:
		return self._conf

	@property
	def read(self) -> DataFrameReader:
		return DataFrameReader(self)

	@property
	def readStream(self) -> DataStreamReader:
		return DataStreamReader(self)

	@property
	def sparkContext(self) -> SparkContext:
		return self._context

	@property
	def streams(self) -> Any:
		raise ContributionsAcceptedError

	@property
	def udf(self) -> UDFRegistration:
		return UDFRegistration()

	@property
	def version(self) -> str:
		return '1.0.0'

	class Builder:
		def __init__(self):
			self.name = "builder"
			self._master = ':memory:'
			self._config = {}

		def master(self, name: str) -> "SparkSession.Builder":
			self._master = name
			return self

		def appName(self, name: str) -> "SparkSession.Builder":
			# no-op
			return self

		def remote(self, url: str) -> "SparkSession.Builder":
			# no-op
			return self

		def getOrCreate(self) -> "SparkSession":
			# TODO: use the config to pass in methods to 'connect'
			context = SparkContext(self._master)
			return SparkSession(context)

		def config(self, key: Optional[str] = None, value: Optional[Any] = None, conf: Optional[SparkConf] = None) -> "SparkSession.Builder":
			if conf:
				raise NotImplementedError
			if (key and value):
				self._config[key] = value
			return self

		def enableHiveSupport(self) -> "SparkSession.Builder":
			# no-op
			return self

	builder = Builder()

__all__ = [
	"SparkSession"
]
=======

class SparkSession:
    def __init__(self, context: SparkContext):
        self.conn = context.connection
        self._context = context
        self._conf = RuntimeConfig(self.conn)

    def createDataFrame(self, tuples: List[Tuple[Any, ...]]) -> DataFrame:
        parameter_count = len(tuples)
        parameters = [f'${x+1}' for x in range(parameter_count)]
        parameters = ', '.join(parameters)
        query = f"""
			select {parameters}
		"""
        # FIXME: we can't add prepared parameters to a relation
        # or extract the relation from a connection after 'execute'
        raise NotImplementedError()

    def newSession(self) -> "SparkSession":
        return SparkSession(self._context)

    def range(
        self, start: int, end: Optional[int] = None, step: int = 1, numPartitions: Optional[int] = None
    ) -> "DataFrame":
        raise ContributionsAcceptedError

    def sql(self, sqlQuery: str, **kwargs: Any) -> DataFrame:
        if kwargs:
            raise NotImplementedError
        relation = self.conn.sql(sqlQuery)
        return DataFrame(relation, self)

    def stop(self) -> None:
        self._context.stop()

    def table(self, tableName: str) -> DataFrame:
        relation = self.conn.table(tableName)
        return DataFrame(relation, self)

    def getActiveSession(self) -> "SparkSession":
        return self

    @property
    def catalog(self) -> "Catalog":
        if not hasattr(self, "_catalog"):
            from pyduckdb.spark.sql.catalog import Catalog

            self._catalog = Catalog(self)
        return self._catalog

    @property
    def conf(self) -> RuntimeConfig:
        return self._conf

    @property
    def read(self) -> DataFrameReader:
        return DataFrameReader(self)

    @property
    def readStream(self) -> DataStreamReader:
        return DataStreamReader(self)

    @property
    def sparkContext(self) -> SparkContext:
        return self._context

    @property
    def streams(self) -> Any:
        raise ContributionsAcceptedError

    @property
    def udf(self) -> UDFRegistration:
        return UDFRegistration()

    @property
    def version(self) -> str:
        return '1.0.0'

    class Builder:
        def __init__(self):
            self.name = "builder"
            self._master = ':memory:'
            self._config = {}

        def master(self, name: str) -> "SparkSession.Builder":
            self._master = name
            return self

        def appName(self, name: str) -> "SparkSession.Builder":
            # no-op
            return self

        def remote(self, url: str) -> "SparkSession.Builder":
            # no-op
            return self

        def getOrCreate(self) -> "SparkSession":
            # TODO: use the config to pass in methods to 'connect'
            context = SparkContext(self._master)
            return SparkSession(context)

        def config(
            self, key: Optional[str] = None, value: Optional[Any] = None, conf: Optional[SparkConf] = None
        ) -> "SparkSession.Builder":
            if conf:
                raise NotImplementedError
            if key and value:
                self._config[key] = value
            return self

        def enableHiveSupport(self) -> "SparkSession.Builder":
            # no-op
            return self

    builder = Builder()


__all__ = ["SparkSession"]
>>>>>>> eeb87ed0
<|MERGE_RESOLUTION|>--- conflicted
+++ resolved
@@ -1,30 +1,13 @@
-from typing import (
-	Optional,
-	List,
-	Tuple,
-	Any,
-	Union,
-	Iterable,
-	ForwardRef,
-	TYPE_CHECKING
-)
+from typing import Optional, List, Tuple, Any, Union, Iterable, ForwardRef, TYPE_CHECKING
 import uuid
 
 if TYPE_CHECKING:
-<<<<<<< HEAD
-	from pyduckdb.spark.sql.catalog import Catalog
-	from pandas.core.frame import DataFrame as PandasDataFrame
-=======
     from pyduckdb.spark.sql.catalog import Catalog
->>>>>>> eeb87ed0
+    from pandas.core.frame import DataFrame as PandasDataFrame
 
 from pyduckdb.spark.exception import ContributionsAcceptedError
 
-from pyduckdb.spark.sql.types import (
-	StructType,
-	AtomicType,
-	DataType
-)
+from pyduckdb.spark.sql.types import StructType, AtomicType, DataType
 from pyduckdb.spark.conf import SparkConf
 from pyduckdb.spark.sql.dataframe import DataFrame
 from pyduckdb.spark.sql.conf import RuntimeConfig
@@ -42,213 +25,18 @@
 # For us this is done inside of `duckdb.connect`, based on the passed in path + configuration
 # SparkContext can be compared to our Connection class, and SparkConf to our ClientContext class
 
-<<<<<<< HEAD
+
 # data is a List of rows
 # every value in each row needs to be turned into a Value
 def _combine_data_and_schema(data: Iterable[Any], schema: StructType):
-	from pyduckdb import Value
-	new_data = []
-	for row in data:
-		new_row = [Value(x, dtype.duckdb_type) for x, dtype in zip(row, [y.dataType for y in schema])]
-		new_data.append(new_row)
-	return new_data
-
-class SparkSession:
-	def __init__(self, context : SparkContext):
-		self.conn = context.connection
-		self._context = context
-		self._conf = RuntimeConfig(self.conn)
-
-	def _create_dataframe(self, data: Union[Iterable[Any], "PandasDataFrame"]) -> DataFrame:
-		try:
-			import pandas
-			has_pandas = True
-		except:
-			has_pandas = False
-		if has_pandas and isinstance(data, pandas.DataFrame):
-			unique_name = f'pyspark_pandas_df_{uuid.uuid1()}'
-			self.conn.register(unique_name, data)
-			return DataFrame(self.conn.sql(f'select * from "{unique_name}"'), self)
-
-		def verify_tuple_integrity(tuples):
-			if len(tuples) <= 1:
-				return
-			assert all([len(x) == len(tuples[0]) for x in tuples[1:]])
-
-		if not isinstance(data, list):
-			data = list(data)
-		verify_tuple_integrity(data)
-
-		def construct_query(tuples) -> str:
-			def construct_values_list(row, start_param_idx):
-				parameter_count = len(row)
-				parameters = [f'${x+start_param_idx}' for x in range(parameter_count)]
-				parameters = '(' + ', '.join(parameters) + ')'
-				return parameters
-			row_size = len(tuples[0])
-			values_list = [construct_values_list(x, 1 + (i * row_size)) for i, x in enumerate(tuples)]
-			values_list = ', '.join(values_list)
-
-			query = f"""
-				select * from (values {values_list})
-			"""
-			return query
-		query = construct_query(data)
-
-		def construct_parameters(tuples):
-			parameters = []
-			for row in tuples:
-				parameters.extend(list(row))
-			return parameters
-		parameters = construct_parameters(data)
-
-		rel = self.conn.sql(query, params=parameters)
-		return DataFrame(rel, self)
-
-
-	def createDataFrame(self, data: Union["PandasDataFrame", Iterable[Any]], schema: Optional[Union[StructType, List[str]]] = None, samplingRatio: Optional[float] = None, verifySchema: bool = True) -> DataFrame:
-		if samplingRatio:
-			raise NotImplementedError
-		if not verifySchema:
-			raise NotImplementedError
-		types = None
-		names = None
-		if schema:
-			if isinstance(schema, StructType):
-				types, names = schema.extract_types_and_names()
-			else:
-				names = schema
-
-		try:
-			import pandas
-			has_pandas = True
-		except:
-			has_pandas = False
-		# Falsey check on pandas dataframe is not defined, so first check if it's not a pandas dataframe
-		# Then check if 'data' is None or []
-		# Finally check if a schema was provided
-		is_empty = False
-		if (not has_pandas or (has_pandas and not isinstance(data, pandas.DataFrame))) and not data and names:
-			# Create NULLs for every type in our the dataframe
-			is_empty = True
-			data = [tuple(None for _ in names)]
-
-		if schema and isinstance(schema, StructType):
-			# Transform the data into Values to combine the data+schema
-			data = _combine_data_and_schema(data, schema)
-
-		df = self._create_dataframe(data)
-		if is_empty:
-			rel = df.relation
-			# Add impossible where clause
-			rel = rel.filter('1=0')
-			df = DataFrame(rel, self)
-
-		# Cast to types
-		if types:
-			df = df._cast_types(*types)
-		# Alias to names
-		if names:
-			df = df.toDF(*names)
-		return df
-
-	def newSession(self) -> "SparkSession":
-		return SparkSession(self._context)
-
-	def range(self, start: int, end: Optional[int] = None, step: int = 1, numPartitions: Optional[int] = None) -> "DataFrame":
-		raise ContributionsAcceptedError
-
-	def sql(self, sqlQuery: str, **kwargs: Any) -> DataFrame:
-		if kwargs:
-			raise NotImplementedError
-		relation = self.conn.sql(sqlQuery)
-		return DataFrame(relation, self)
-
-	def stop(self) -> None:
-		self._context.stop()
-
-	def table(self, tableName: str) -> DataFrame:
-		relation = self.conn.table(tableName)
-		return DataFrame(relation, self)
-
-	def getActiveSession(self) -> "SparkSession":
-		return self
-
-	@property
-	def catalog(self) -> "Catalog":
-		if not hasattr(self, "_catalog"):
-			from pyduckdb.spark.sql.catalog import Catalog
-			self._catalog = Catalog(self)
-		return self._catalog
-
-	@property
-	def conf(self) -> RuntimeConfig:
-		return self._conf
-
-	@property
-	def read(self) -> DataFrameReader:
-		return DataFrameReader(self)
-
-	@property
-	def readStream(self) -> DataStreamReader:
-		return DataStreamReader(self)
-
-	@property
-	def sparkContext(self) -> SparkContext:
-		return self._context
-
-	@property
-	def streams(self) -> Any:
-		raise ContributionsAcceptedError
-
-	@property
-	def udf(self) -> UDFRegistration:
-		return UDFRegistration()
-
-	@property
-	def version(self) -> str:
-		return '1.0.0'
-
-	class Builder:
-		def __init__(self):
-			self.name = "builder"
-			self._master = ':memory:'
-			self._config = {}
-
-		def master(self, name: str) -> "SparkSession.Builder":
-			self._master = name
-			return self
-
-		def appName(self, name: str) -> "SparkSession.Builder":
-			# no-op
-			return self
-
-		def remote(self, url: str) -> "SparkSession.Builder":
-			# no-op
-			return self
-
-		def getOrCreate(self) -> "SparkSession":
-			# TODO: use the config to pass in methods to 'connect'
-			context = SparkContext(self._master)
-			return SparkSession(context)
-
-		def config(self, key: Optional[str] = None, value: Optional[Any] = None, conf: Optional[SparkConf] = None) -> "SparkSession.Builder":
-			if conf:
-				raise NotImplementedError
-			if (key and value):
-				self._config[key] = value
-			return self
-
-		def enableHiveSupport(self) -> "SparkSession.Builder":
-			# no-op
-			return self
-
-	builder = Builder()
-
-__all__ = [
-	"SparkSession"
-]
-=======
+    from pyduckdb import Value
+
+    new_data = []
+    for row in data:
+        new_row = [Value(x, dtype.duckdb_type) for x, dtype in zip(row, [y.dataType for y in schema])]
+        new_data.append(new_row)
+    return new_data
+
 
 class SparkSession:
     def __init__(self, context: SparkContext):
@@ -256,16 +44,108 @@
         self._context = context
         self._conf = RuntimeConfig(self.conn)
 
-    def createDataFrame(self, tuples: List[Tuple[Any, ...]]) -> DataFrame:
-        parameter_count = len(tuples)
-        parameters = [f'${x+1}' for x in range(parameter_count)]
-        parameters = ', '.join(parameters)
-        query = f"""
-			select {parameters}
-		"""
-        # FIXME: we can't add prepared parameters to a relation
-        # or extract the relation from a connection after 'execute'
-        raise NotImplementedError()
+    def _create_dataframe(self, data: Union[Iterable[Any], "PandasDataFrame"]) -> DataFrame:
+        try:
+            import pandas
+
+            has_pandas = True
+        except:
+            has_pandas = False
+        if has_pandas and isinstance(data, pandas.DataFrame):
+            unique_name = f'pyspark_pandas_df_{uuid.uuid1()}'
+            self.conn.register(unique_name, data)
+            return DataFrame(self.conn.sql(f'select * from "{unique_name}"'), self)
+
+        def verify_tuple_integrity(tuples):
+            if len(tuples) <= 1:
+                return
+            assert all([len(x) == len(tuples[0]) for x in tuples[1:]])
+
+        if not isinstance(data, list):
+            data = list(data)
+        verify_tuple_integrity(data)
+
+        def construct_query(tuples) -> str:
+            def construct_values_list(row, start_param_idx):
+                parameter_count = len(row)
+                parameters = [f'${x+start_param_idx}' for x in range(parameter_count)]
+                parameters = '(' + ', '.join(parameters) + ')'
+                return parameters
+
+            row_size = len(tuples[0])
+            values_list = [construct_values_list(x, 1 + (i * row_size)) for i, x in enumerate(tuples)]
+            values_list = ', '.join(values_list)
+
+            query = f"""
+                select * from (values {values_list})
+            """
+            return query
+
+        query = construct_query(data)
+
+        def construct_parameters(tuples):
+            parameters = []
+            for row in tuples:
+                parameters.extend(list(row))
+            return parameters
+
+        parameters = construct_parameters(data)
+
+        rel = self.conn.sql(query, params=parameters)
+        return DataFrame(rel, self)
+
+    def createDataFrame(
+        self,
+        data: Union["PandasDataFrame", Iterable[Any]],
+        schema: Optional[Union[StructType, List[str]]] = None,
+        samplingRatio: Optional[float] = None,
+        verifySchema: bool = True,
+    ) -> DataFrame:
+        if samplingRatio:
+            raise NotImplementedError
+        if not verifySchema:
+            raise NotImplementedError
+        types = None
+        names = None
+        if schema:
+            if isinstance(schema, StructType):
+                types, names = schema.extract_types_and_names()
+            else:
+                names = schema
+
+        try:
+            import pandas
+
+            has_pandas = True
+        except:
+            has_pandas = False
+        # Falsey check on pandas dataframe is not defined, so first check if it's not a pandas dataframe
+        # Then check if 'data' is None or []
+        # Finally check if a schema was provided
+        is_empty = False
+        if (not has_pandas or (has_pandas and not isinstance(data, pandas.DataFrame))) and not data and names:
+            # Create NULLs for every type in our the dataframe
+            is_empty = True
+            data = [tuple(None for _ in names)]
+
+        if schema and isinstance(schema, StructType):
+            # Transform the data into Values to combine the data+schema
+            data = _combine_data_and_schema(data, schema)
+
+        df = self._create_dataframe(data)
+        if is_empty:
+            rel = df.relation
+            # Add impossible where clause
+            rel = rel.filter('1=0')
+            df = DataFrame(rel, self)
+
+        # Cast to types
+        if types:
+            df = df._cast_types(*types)
+        # Alias to names
+        if names:
+            df = df.toDF(*names)
+        return df
 
     def newSession(self) -> "SparkSession":
         return SparkSession(self._context)
@@ -366,5 +246,4 @@
     builder = Builder()
 
 
-__all__ = ["SparkSession"]
->>>>>>> eeb87ed0
+__all__ = ["SparkSession"]