import duckdb
import os
<<<<<<< HEAD
import pandas as pd
from pytest import raises, mark


# We only run this test if this env var is set
pytestmark = mark.skipif(
    not os.getenv('DUCKDB_PYTHON_TEST_EXTENSION_REQUIRED', False),
    reason='httpfs extension not available'
)
=======
from pytest import raises, mark
import pytest
from conftest import NumpyPandas, ArrowPandas
>>>>>>> da69aeaa

# We only run this test if this env var is set
pytestmark = mark.skipif(
    not os.getenv('DUCKDB_PYTHON_TEST_EXTENSION_REQUIRED', False),
    reason='httpfs extension not available'
)

<<<<<<< HEAD
def test_httpfs(require):
    connection = require('httpfs')     
    try:
        connection.execute("SELECT id, first_name, last_name FROM PARQUET_SCAN('https://raw.githubusercontent.com/cwida/duckdb/master/data/parquet-testing/userdata1.parquet') LIMIT 3;")
    except RuntimeError as e:
        # Test will ignore result if it fails due to networking issues while running the test.
        if (str(e).startswith("HTTP HEAD error")):
            return
        elif (str(e).startswith("Unable to connect")):
            return
        else:
            raise e

    result_df = connection.fetchdf()
    exp_result = pd.DataFrame({
        'id': pd.Series([1, 2, 3], dtype="int32"),
        'first_name': ['Amanda', 'Albert', 'Evelyn'],
        'last_name': ['Jordan', 'Freeman', 'Morgan']
    })
    assert(result_df.equals(exp_result))



def test_http_exception(require):
    connection = require('httpfs')

    with raises(duckdb.HTTPException) as exc:
        connection.execute("SELECT * FROM PARQUET_SCAN('https://example.com/userdata1.parquet')")

    value = exc.value
    assert value.status_code == 404
    assert value.reason == 'Not Found'
    assert value.body == ''
    assert 'Content-Length' in value.headers
=======
class TestHTTPFS(object):
	def test_read_json_httpfs(self, require):
		connection = require('httpfs')
		res = connection.read_json('https://jsonplaceholder.typicode.com/todos')
		assert len(res.types) == 4

	@pytest.mark.parametrize('pandas', [NumpyPandas(), ArrowPandas()])
	def test_httpfs(self, require, pandas):
		connection = require('httpfs')
		try:
			connection.execute("SELECT id, first_name, last_name FROM PARQUET_SCAN('https://raw.githubusercontent.com/cwida/duckdb/master/data/parquet-testing/userdata1.parquet') LIMIT 3;")
		except RuntimeError as e:
			# Test will ignore result if it fails due to networking issues while running the test.
			if (str(e).startswith("HTTP HEAD error")):
				return
			elif (str(e).startswith("Unable to connect")):
				return
			else:
				raise e

		result_df = connection.fetchdf()
		exp_result = pandas.DataFrame({
			'id': pandas.Series([1, 2, 3], dtype="int32"),
			'first_name': ['Amanda', 'Albert', 'Evelyn'],
			'last_name': ['Jordan', 'Freeman', 'Morgan']
		})
		pandas.testing.assert_frame_equal(result_df, exp_result)

	def test_http_exception(self, require):
		connection = require('httpfs')

		with raises(duckdb.HTTPException) as exc:
			connection.execute("SELECT * FROM PARQUET_SCAN('https://example.com/userdata1.parquet')")

		value = exc.value
		assert value.status_code == 404
		assert value.reason == 'Not Found'
		assert value.body == ''
		assert 'Content-Length' in value.headers
>>>>>>> da69aeaa
<|MERGE_RESOLUTION|>--- conflicted
+++ resolved
@@ -1,20 +1,8 @@
 import duckdb
 import os
-<<<<<<< HEAD
-import pandas as pd
-from pytest import raises, mark
-
-
-# We only run this test if this env var is set
-pytestmark = mark.skipif(
-    not os.getenv('DUCKDB_PYTHON_TEST_EXTENSION_REQUIRED', False),
-    reason='httpfs extension not available'
-)
-=======
 from pytest import raises, mark
 import pytest
 from conftest import NumpyPandas, ArrowPandas
->>>>>>> da69aeaa
 
 # We only run this test if this env var is set
 pytestmark = mark.skipif(
@@ -22,42 +10,6 @@
     reason='httpfs extension not available'
 )
 
-<<<<<<< HEAD
-def test_httpfs(require):
-    connection = require('httpfs')     
-    try:
-        connection.execute("SELECT id, first_name, last_name FROM PARQUET_SCAN('https://raw.githubusercontent.com/cwida/duckdb/master/data/parquet-testing/userdata1.parquet') LIMIT 3;")
-    except RuntimeError as e:
-        # Test will ignore result if it fails due to networking issues while running the test.
-        if (str(e).startswith("HTTP HEAD error")):
-            return
-        elif (str(e).startswith("Unable to connect")):
-            return
-        else:
-            raise e
-
-    result_df = connection.fetchdf()
-    exp_result = pd.DataFrame({
-        'id': pd.Series([1, 2, 3], dtype="int32"),
-        'first_name': ['Amanda', 'Albert', 'Evelyn'],
-        'last_name': ['Jordan', 'Freeman', 'Morgan']
-    })
-    assert(result_df.equals(exp_result))
-
-
-
-def test_http_exception(require):
-    connection = require('httpfs')
-
-    with raises(duckdb.HTTPException) as exc:
-        connection.execute("SELECT * FROM PARQUET_SCAN('https://example.com/userdata1.parquet')")
-
-    value = exc.value
-    assert value.status_code == 404
-    assert value.reason == 'Not Found'
-    assert value.body == ''
-    assert 'Content-Length' in value.headers
-=======
 class TestHTTPFS(object):
 	def test_read_json_httpfs(self, require):
 		connection = require('httpfs')
@@ -96,5 +48,4 @@
 		assert value.status_code == 404
 		assert value.reason == 'Not Found'
 		assert value.body == ''
-		assert 'Content-Length' in value.headers
->>>>>>> da69aeaa
+		assert 'Content-Length' in value.headers