# to regenerate this from scratch, run scripts/regenerate_python_stubs.sh .
# be warned - currently there are still tweaks needed after this file is
# generated. These should be annotated with a comment like
# # stubgen override
# to help the sanity of maintainers.

import duckdb.typing as typing
import duckdb.functional as functional
from duckdb.typing import DuckDBPyType
from duckdb.functional import FunctionNullHandling, PythonUDFType
from duckdb.value.constant import (
    Value,
    NullValue,
    BooleanValue,
    UnsignedBinaryValue,
    UnsignedShortValue,
    UnsignedIntegerValue,
    UnsignedLongValue,
    BinaryValue,
    ShortValue,
    IntegerValue,
    LongValue,
    HugeIntegerValue,
    FloatValue,
    DoubleValue,
    DecimalValue,
    StringValue,
    UUIDValue,
    BitValue,
    BlobValue,
    DateValue,
    IntervalValue,
    TimestampValue,
    TimestampSecondValue,
    TimestampMilisecondValue,
    TimestampNanosecondValue,
    TimestampTimeZoneValue,
    TimeValue,
    TimeTimeZoneValue,
)

# We also run this in python3.7, where this is needed
from typing_extensions import Literal
# stubgen override - missing import of Set
from typing import Any, ClassVar, Set, Optional, Callable
from io import StringIO, TextIOBase

from typing import overload, Dict, List, Union
import pandas
# stubgen override - unfortunately we need this for version checks
import sys
import fsspec
import pyarrow.lib
import polars
# stubgen override - This should probably not be exposed
apilevel: str
comment: token_type
default_connection: DuckDBPyConnection
identifier: token_type
keyword: token_type
numeric_const: token_type
operator: token_type
paramstyle: str
string_const: token_type
threadsafety: int
__standard_vector_size__: int
STANDARD: ExplainType
ANALYZE: ExplainType
DEFAULT: PythonExceptionHandling
RETURN_NULL: PythonExceptionHandling
ROWS: RenderMode
COLUMNS: RenderMode

__version__: str

__interactive__: bool
__jupyter__: bool

class BinderException(ProgrammingError): ...

class CastException(DataError): ...

class CatalogException(ProgrammingError): ...

class ConnectionException(OperationalError): ...

class ConstraintException(IntegrityError): ...

class ConversionException(DataError): ...

class DataError(Error): ...

class ExplainType:
    STANDARD: ExplainType
    ANALYZE: ExplainType
    def __int__(self) -> int: ...
    def __index__(self) -> int: ...
    @property
    def __members__(self) -> Dict[str, ExplainType]: ...
    @property
    def name(self) -> str: ...
    @property
    def value(self) -> int: ...

class RenderMode:
    ROWS: RenderMode
    COLUMNS: RenderMode
    def __int__(self) -> int: ...
    def __index__(self) -> int: ...
    @property
    def __members__(self) -> Dict[str, RenderMode]: ...
    @property
    def name(self) -> str: ...
    @property
    def value(self) -> int: ...

class PythonExceptionHandling:
    DEFAULT: PythonExceptionHandling
    RETURN_NULL: PythonExceptionHandling
    def __int__(self) -> int: ...
    def __index__(self) -> int: ...
    @property
    def __members__(self) -> Dict[str, PythonExceptionHandling]: ...
    @property
    def name(self) -> str: ...
    @property
    def value(self) -> int: ...

class Expression:
    def __init__(self, *args, **kwargs) -> None: ...
    def __neg__(self) -> "Expression": ...

    def __add__(self, expr: "Expression") -> "Expression": ...
    def __radd__(self, expr: "Expression") -> "Expression": ...

    def __sub__(self, expr: "Expression") -> "Expression": ...
    def __rsub__(self, expr: "Expression") -> "Expression": ...

    def __mul__(self, expr: "Expression") -> "Expression": ...
    def __rmul__(self, expr: "Expression") -> "Expression": ...

    def __div__(self, expr: "Expression") -> "Expression": ...
    def __rdiv__(self, expr: "Expression") -> "Expression": ...

    def __truediv__(self, expr: "Expression") -> "Expression": ...
    def __rtruediv__(self, expr: "Expression") -> "Expression": ...

    def __floordiv__(self, expr: "Expression") -> "Expression": ...
    def __rfloordiv__(self, expr: "Expression") -> "Expression": ...

    def __mod__(self, expr: "Expression") -> "Expression": ...
    def __rmod__(self, expr: "Expression") -> "Expression": ...

    def __pow__(self, expr: "Expression") -> "Expression": ...
    def __rpow__(self, expr: "Expression") -> "Expression": ...

    def __and__(self, expr: "Expression") -> "Expression": ...
    def __rand__(self, expr: "Expression") -> "Expression": ...
    def __or__(self, expr: "Expression") -> "Expression": ...
    def __ror__(self, expr: "Expression") -> "Expression": ...
    def __invert__(self) -> "Expression": ...

    def __eq__(# type: ignore[override]
        self, expr: "Expression") -> "Expression": ...
    def __ne__(# type: ignore[override]
        self, expr: "Expression") -> "Expression": ...
    def __gt__(self, expr: "Expression") -> "Expression": ...
    def __ge__(self, expr: "Expression") -> "Expression": ...
    def __lt__(self, expr: "Expression") -> "Expression": ...
    def __le__(self, expr: "Expression") -> "Expression": ...

<<<<<<< HEAD
    def show(self) -> None: ...
=======
    def show(self, max_width: Optional[int] = None, max_rows: Optional[int] = None, max_col_width: Optional[int] = None, null_value: Optional[str] = None, render_mode: Optional[RenderMode] = None) -> None: ...
>>>>>>> 0a21b564
    def __repr__(self) -> str: ...
    def alias(self, alias: str) -> None: ...
    def when(self, condition: "Expression", value: "Expression") -> "Expression": ...
    def otherwise(self, value: "Expression") -> "Expression": ...
    def cast(self, type: DuckDBPyType) -> "Expression": ...
    def asc(self) -> "Expression": ...
    def desc(self) -> "Expression": ...
    def nulls_first(self) -> "Expression": ...
    def nulls_last(self) -> "Expression": ...
    def isin(self, *cols: "Expression") -> "Expression": ...
    def isnotin(self, *cols: "Expression") -> "Expression": ...

def StarExpression(exclude: Optional[List[str]]) -> Expression: ...
def ColumnExpression(column: str) -> Expression: ...
def ConstantExpression(val: Any) -> Expression: ...
def CaseExpression(condition: Expression, value: Expression) -> Expression: ...
def FunctionExpression(function: str, *cols: Expression) -> Expression: ...

class DuckDBPyConnection:
    def __init__(self, *args, **kwargs) -> None: ...
    def append(self, table_name: str, df: pandas.DataFrame) -> DuckDBPyConnection: ...
    def arrow(self, rows_per_batch: int = ...) -> pyarrow.lib.Table: ...
    def begin(self) -> DuckDBPyConnection: ...
    def close(self) -> None: ...
    def commit(self) -> DuckDBPyConnection: ...
    def cursor(self) -> DuckDBPyConnection: ...
    def df(self) -> pandas.DataFrame: ...
    def duplicate(self) -> DuckDBPyConnection: ...
    def execute(self, query: str, parameters: object = ..., multiple_parameter_sets: bool = ...) -> DuckDBPyConnection: ...
    def executemany(self, query: str, parameters: object = ...) -> DuckDBPyConnection: ...
    def fetch_arrow_table(self, rows_per_batch: int = ...) -> pyarrow.lib.Table: ...
    def fetch_df(self, *args, **kwargs) -> pandas.DataFrame: ...
    def fetch_df_chunk(self, *args, **kwargs) -> pandas.DataFrame: ...
    def fetch_record_batch(self, rows_per_batch: int = ...) -> pyarrow.lib.RecordBatchReader: ...
    def fetchall(self) -> List[Any]: ...
    def fetchdf(self, *args, **kwargs) -> pandas.DataFrame: ...
    def fetchmany(self, size: int = ...) -> List[Any]: ...
    def fetchnumpy(self) -> dict: ...
    def fetchone(self) -> Optional[tuple]: ...
    def from_arrow(self, arrow_object: object) -> DuckDBPyRelation: ...
    def read_json(
        self,
        file_name: str,
        columns: Optional[Dict[str,str]] = None,
        sample_size: Optional[int] = None,
        maximum_depth: Optional[int] = None,
        records: Optional[str] = None,
        format: Optional[str] = None
    ) -> DuckDBPyRelation: ...
    def read_csv(
        self,
        path_or_buffer: Union[str, StringIO, TextIOBase],
        header: Optional[bool | int] = None,
        compression: Optional[str] = None,
        sep: Optional[str] = None,
        delimiter: Optional[str] = None,
        dtype: Optional[Dict[str, str] | List[str]] = None,
        na_values: Optional[str] = None,
        skiprows: Optional[int] = None,
        quotechar: Optional[str] = None,
        escapechar: Optional[str] = None,
        encoding: Optional[str] = None,
        parallel: Optional[bool] = None,
        date_format: Optional[str] = None,
        timestamp_format: Optional[str] = None,
        sample_size: Optional[int] = None,
        all_varchar: Optional[bool] = None,
        normalize_names: Optional[bool] = None,
        filename: Optional[bool] = None,
        null_padding: Optional[bool] = None,
        names: Optional[List[str]] = None
    ) -> DuckDBPyRelation: ...
    def from_csv_auto(
        self,
        path_or_buffer: Union[str, StringIO, TextIOBase],
        header: Optional[bool | int] = None,
        compression: Optional[str] = None,
        sep: Optional[str] = None,
        delimiter: Optional[str] = None,
        dtype: Optional[Dict[str, str] | List[str]] = None,
        na_values: Optional[str] = None,
        skiprows: Optional[int] = None,
        quotechar: Optional[str] = None,
        escapechar: Optional[str] = None,
        encoding: Optional[str] = None,
        parallel: Optional[bool] = None,
        date_format: Optional[str] = None,
        timestamp_format: Optional[str] = None,
        sample_size: Optional[int] = None,
        all_varchar: Optional[bool] = None,
        normalize_names: Optional[bool] = None,
        filename: Optional[bool] = None,
        null_padding: Optional[bool] = None,
        names: Optional[List[str]] = None
    ) -> DuckDBPyRelation: ...
    def from_df(self, df: pandas.DataFrame = ...) -> DuckDBPyRelation: ...
    @overload
    def read_parquet(self, file_glob: str, binary_as_string: bool = ..., *, file_row_number: bool = ..., filename: bool = ..., hive_partitioning: bool = ..., union_by_name: bool = ...) -> DuckDBPyRelation: ...
    @overload
    def read_parquet(self, file_globs: List[str], binary_as_string: bool = ..., *, file_row_number: bool = ..., filename: bool = ..., hive_partitioning: bool = ..., union_by_name: bool = ...) -> DuckDBPyRelation: ...
    @overload
    def from_parquet(self, file_glob: str, binary_as_string: bool = ..., *, file_row_number: bool = ..., filename: bool = ..., hive_partitioning: bool = ..., union_by_name: bool = ...) -> DuckDBPyRelation: ...
    @overload
    def from_parquet(self, file_globs: List[str], binary_as_string: bool = ..., *, file_row_number: bool = ..., filename: bool = ..., hive_partitioning: bool = ..., union_by_name: bool = ...) -> DuckDBPyRelation: ...
    def from_substrait(self, proto: bytes) -> DuckDBPyRelation: ...
    def get_substrait(self, query: str) -> DuckDBPyRelation: ...
    def get_substrait_json(self, query: str) -> DuckDBPyRelation: ...
    def from_substrait_json(self, json: str) -> DuckDBPyRelation: ...
    def get_table_names(self, query: str) -> Set[str]: ...
    def install_extension(self, *args, **kwargs) -> None: ...
    def interrupt(self) -> None: ...
    def list_filesystems(self) -> List[Any]: ...
    def filesystem_is_registered(self, name: str) -> bool: ...
    def load_extension(self, extension: str) -> None: ...
    def pl(self, rows_per_batch: int = ..., connection: DuckDBPyConnection = ...) -> polars.DataFrame: ...
    def torch(self, connection: DuckDBPyConnection = ...) -> dict: ...
    def tf(self, connection: DuckDBPyConnection = ...) -> dict: ...

    def from_query(self, query: str, **kwargs) -> DuckDBPyRelation: ...
    def query(self, query: str, **kwargs) -> DuckDBPyRelation: ...
    def sql(self, query: str, **kwargs) -> DuckDBPyRelation: ...

    def register(self, view_name: str, python_object: object) -> DuckDBPyConnection: ...
    def remove_function(self, name: str) -> DuckDBPyConnection: ...
    def create_function(
        self,
        name: str,
        func: Callable,
        args: Optional[List[DuckDBPyType]],
        return_type: Optional[DuckDBPyType],
        vectorized: Optional[bool] = False,
        null_handling: Optional[FunctionNullHandling] = FunctionNullHandling.DEFAULT,
        exception_handling: Optional[PythonExceptionHandling] = PythonExceptionHandling.DEFAULT,
        side_effects: Optional[bool] = False)  -> DuckDBPyConnection: ...
    def register_filesystem(self, filesystem: fsspec.AbstractFileSystem) -> None: ...
    def rollback(self) -> DuckDBPyConnection: ...
    def table(self, table_name: str) -> DuckDBPyRelation: ...
    def table_function(self, name: str, parameters: object = ...) -> DuckDBPyRelation: ...
    def unregister(self, view_name: str) -> DuckDBPyConnection: ...
    def unregister_filesystem(self, name: str) -> None: ...
    def values(self, values: object) -> DuckDBPyRelation: ...
    def view(self, view_name: str) -> DuckDBPyRelation: ...
    def sqltype(self, type_str: str) -> DuckDBPyType: ...
    def dtype(self, type_str: str) -> DuckDBPyType: ...
    def type(self, type_str: str) -> DuckDBPyType: ...
    def struct_type(self, fields: Union[Dict[str, DuckDBPyType], List[str]]) -> DuckDBPyType: ...
    def row_type(self, fields: Union[Dict[str, DuckDBPyType], List[str]]) -> DuckDBPyType: ...
    def union_type(self, members: Union[Dict[str, DuckDBPyType], List[str]]) -> DuckDBPyType: ...
    def string_type(self, collation: str = "") -> DuckDBPyType: ...
    def enum_type(self, name: str, type: DuckDBPyType, values: List[Any]) -> DuckDBPyType: ...
    def decimal_type(self, width: int, scale: int) -> DuckDBPyType: ...
    def array_type(self, type: DuckDBPyType) -> DuckDBPyType: ...
    def list_type(self, type: DuckDBPyType) -> DuckDBPyType: ...
    def map_type(self, key: DuckDBPyType, value: DuckDBPyType) -> DuckDBPyType: ...
    def __enter__(self) -> DuckDBPyConnection: ...
    def __exit__(self, exc_type: object, exc: object, traceback: object) -> None: ...
    @property
    def description(self) -> Optional[List[Any]]: ...
    @property
    def rowcount(self) -> int: ...

class DuckDBPyRelation:
    def close(self) -> None: ...
    def __getattr__(self, name: str) -> DuckDBPyRelation: ...
    def __getitem__(self, name: str) -> DuckDBPyRelation: ...
    def __init__(self, *args, **kwargs) -> None: ...
    def __contains__(self, name: str) -> bool: ...
    def aggregate(self, aggr_expr: str, group_expr: str = ...) -> DuckDBPyRelation: ...
    def any_value(self, column: str, groups: str, window_spec: str, projected_columns: str) -> DuckDBPyRelation: ...
    def apply(self, function_name: str, function_aggr: str, group_expr: str = ..., function_parameter: str = ..., projected_columns: str = ...) -> DuckDBPyRelation: ...
    def arg_max(self, arg_column: str, value_column: str, groups: str, window_spec: str, projected_columns: str) -> DuckDBPyRelation: ...
    def arg_min(self, arg_column: str, value_column: str, groups: str, window_spec: str, projected_columns: str) -> DuckDBPyRelation: ...
    def arrow(self, batch_size: int = ...) -> pyarrow.lib.Table: ...
    def avg(self, column: str, groups: str, window_spec: str, projected_columns: str) -> DuckDBPyRelation: ...
    def bit_and(self, column: str, groups: str, window_spec: str, projected_columns: str) -> DuckDBPyRelation: ...
    def bit_or(self, column: str, groups: str, window_spec: str, projected_columns: str) -> DuckDBPyRelation: ...
    def bit_xor(self, column: str, groups: str, window_spec: str, projected_columns: str) -> DuckDBPyRelation: ...
    def bitstring_agg(self, column: str, min: Optional[int], max: Optional[int], groups: str, window_spec: str, projected_columns: str) -> DuckDBPyRelation: ...
    def bool_and(self, column: str, groups: str, window_spec: str, projected_columns: str) -> DuckDBPyRelation: ...
    def bool_or(self, column: str, groups: str, window_spec: str, projected_columns: str) -> DuckDBPyRelation: ...
    def count(self, column: str, groups: str, window_spec: str, projected_columns: str) -> DuckDBPyRelation: ...
    def create(self, table_name: str) -> None: ...
    def create_view(self, view_name: str, replace: bool = ...) -> DuckDBPyRelation: ...
    def cume_dist(self, window_spec: str, projected_columns: str) -> DuckDBPyRelation: ...
    def dense_rank(self, window_spec: str, projected_columns: str) -> DuckDBPyRelation: ...
    def describe(self) -> DuckDBPyRelation: ...
    def df(self, *args, **kwargs) -> pandas.DataFrame: ...
    def distinct(self) -> DuckDBPyRelation: ...
    def except_(self, other_rel: DuckDBPyRelation) -> DuckDBPyRelation: ...
    def execute(self, *args, **kwargs) -> DuckDBPyRelation: ...
    def explain(self, type: Optional[Literal['standard', 'analyze'] | int] = 'standard') -> str: ...
    def favg(self, column: str, groups: str, window_spec: str, projected_columns: str) -> DuckDBPyRelation: ...
    def fetchall(self) -> List[Any]: ...
    def fetchmany(self, size: int = ...) -> List[Any]: ...
    def fetchnumpy(self) -> dict: ...
    def fetchone(self) -> Optional[tuple]: ...
    def fetchdf(self, *args, **kwargs) -> Any: ...
    def fetch_arrow_reader(self, batch_size: int = ...) -> pyarrow.lib.RecordBatchReader: ...
    def fetch_arrow_table(self, rows_per_batch: int = ...) -> pyarrow.lib.Table: ...
    def filter(self, filter_expr: Union[Expression, str]) -> DuckDBPyRelation: ...
    def first(self, column: str, window_spec: str, ignore_nulls: bool, projected_columns: str) -> DuckDBPyRelation: ...
    def first_value(self, column: str, window_spec: str, ignore_nulls: bool, projected_columns: str) -> DuckDBPyRelation: ...
    def fsum(self, column: str, groups: str, window_spec: str, projected_columns: str) -> DuckDBPyRelation: ...
    def geomean(self, column: str, groups: str, projected_columns: str) -> DuckDBPyRelation: ...
    def histogram(self, column: str, groups: str, window_spec: str, projected_columns: str) -> DuckDBPyRelation: ...
    def insert(self, values: object) -> None: ...
    def insert_into(self, table_name: str) -> None: ...
    def intersect(self, other_rel: DuckDBPyRelation) -> DuckDBPyRelation: ...
    def join(self, other_rel: DuckDBPyRelation, condition: str, how: str = ...) -> DuckDBPyRelation: ...
    def lag(self, column: str, window_spec: str, offset: int, default_value: str, ignore_nulls: bool, projected_columns: str) -> DuckDBPyRelation: ...
    def last(self, column: str, window_spec: str, ignore_nulls: bool, projected_columns: str) -> DuckDBPyRelation: ...
    def last_value(self, column: str, window_spec: str, ignore_nulls: bool, projected_columns: str) -> DuckDBPyRelation: ...
    def lead(self, column: str, window_spec: str, offset: int, default_value: str, ignore_nulls: bool, projected_columns: str) -> DuckDBPyRelation: ...
    def limit(self, n: int, offset: int = ...) -> DuckDBPyRelation: ...
    def list(self, column: str, groups: str, window_spec: str, projected_columns: str) -> DuckDBPyRelation: ...
    def map(self, map_function: function, schema: Optional[Dict[str, DuckDBPyType]]) -> DuckDBPyRelation: ...
    def max(self, max_aggr: str, group_expr: str = ...) -> DuckDBPyRelation: ...
    def mean(self, mean_aggr: str, group_expr: str = ...) -> DuckDBPyRelation: ...
    def median(self, median_aggr: str, group_expr: str = ...) -> DuckDBPyRelation: ...
    def min(self, min_aggr: str, group_expr: str = ...) -> DuckDBPyRelation: ...
    def mode(self, aggregation_columns: str, group_columns: str = ...) -> DuckDBPyRelation: ...
    def n_tile(self, window_spec: str, num_buckets: int, projected_columns: str) -> DuckDBPyRelation: ...
    def nth_value(self, column: str, window_spec: str, offset: int, ignore_nulls: bool, projected_columns: str) -> DuckDBPyRelation: ...
    def order(self, order_expr: str) -> DuckDBPyRelation: ...
    def sort(self, *cols: Expression) -> DuckDBPyRelation: ...
    def project(self, *cols: Union[str, Expression]) -> DuckDBPyRelation: ...
    def select(self, *cols: Union[str, Expression]) -> DuckDBPyRelation: ...
    def percent_rank(self, window_spec: str, projected_columns: str) -> DuckDBPyRelation: ...
    def pl(self, rows_per_batch: int = ..., connection: DuckDBPyConnection = ...) -> polars.DataFrame: ...
    def product(self, column: str, groups: str, window_spec: str, projected_columns: str) -> DuckDBPyRelation: ...
    def quantile(self, q: str, quantile_aggr: str, group_expr: str = ...) -> DuckDBPyRelation: ...
    def quantile_cont(self, column: str, q: Union[float, List[float]], groups: str, projected_columns: str) -> DuckDBPyRelation: ...
    def quantile_disc(self, column: str, q: Union[float, List[float]], groups: str, projected_columns: str) -> DuckDBPyRelation: ...
    def query(self, virtual_table_name: str, sql_query: str) -> DuckDBPyRelation: ...
    def rank(self, window_spec: str, projected_columns: str) -> DuckDBPyRelation: ...
    def rank_dense(self, window_spec: str, projected_columns: str) -> DuckDBPyRelation: ...
    def record_batch(self, batch_size: int = ...) -> pyarrow.lib.RecordBatchReader: ...
    def row_number(self, window_spec: str, projected_columns: str) -> DuckDBPyRelation: ...
    def select_types(self, types: List[Union[str, DuckDBPyType]]) -> DuckDBPyRelation: ...
    def select_dtypes(self, types: List[Union[str, DuckDBPyType]]) -> DuckDBPyRelation: ...
    def set_alias(self, alias: str) -> DuckDBPyRelation: ...
    def show(self) -> None: ...
    def sql_query(self) -> str: ...
    def std(self, column: str, groups: str, window_spec: str, projected_columns: str) -> DuckDBPyRelation: ...
    def stddev(self, column: str, groups: str, window_spec: str, projected_columns: str) -> DuckDBPyRelation: ...
    def stddev_pop(self, column: str, groups: str, window_spec: str, projected_columns: str) -> DuckDBPyRelation: ...
    def stddev_samp(self, column: str, groups: str, window_spec: str, projected_columns: str) -> DuckDBPyRelation: ...
    def string_agg(self, column: str, sep: str, groups: str, window_spec: str, projected_columns: str) -> DuckDBPyRelation: ...
    def sum(self, sum_aggr: str, group_expr: str = ...) -> DuckDBPyRelation: ...
    def to_arrow_table(self, batch_size: int = ...) -> pyarrow.lib.Table: ...
    def to_csv(
            self,
            file_name: str,
            sep: Optional[str],
            na_rep: Optional[str],
            header: Optional[bool],
            quotechar: Optional[str],
            escapechar: Optional[str],
            date_format: Optional[str],
            timestamp_format: Optional[str],
            quoting: Optional[str | int],
            encoding: Optional[str],
            compression: Optional[str]
    ) -> None: ...
    def to_df(self, *args, **kwargs) -> pandas.DataFrame: ...
    def to_parquet(
            self,
            file_name: str,
            compression: Optional[str]
    ) -> None: ...
    def to_table(self, table_name: str) -> None: ...
    def to_view(self, view_name: str, replace: bool = ...) -> DuckDBPyRelation: ...
    def torch(self, connection: DuckDBPyConnection = ...) -> dict: ...
    def tf(self, connection: DuckDBPyConnection = ...) -> dict: ...
    def union(self, union_rel: DuckDBPyRelation) -> DuckDBPyRelation: ...
    def unique(self, unique_aggr: str) -> DuckDBPyRelation: ...
    def var(self, column: str, groups: str, window_spec: str, projected_columns: str) -> DuckDBPyRelation: ...
    def var_pop(self, column: str, groups: str, window_spec: str, projected_columns: str) -> DuckDBPyRelation: ...
    def var_samp(self, column: str, groups: str, window_spec: str, projected_columns: str) -> DuckDBPyRelation: ...
    def variance(self, column: str, groups: str, window_spec: str, projected_columns: str) -> DuckDBPyRelation: ...
    def write_csv(
            self,
            file_name: str,
            sep: Optional[str],
            na_rep: Optional[str],
            header: Optional[bool],
            quotechar: Optional[str],
            escapechar: Optional[str],
            date_format: Optional[str],
            timestamp_format: Optional[str],
            quoting: Optional[str | int],
            encoding: Optional[str],
            compression: Optional[str]
    ) -> None: ...
    def write_parquet(
            self,
            file_name: str,
            compression: Optional[str]
    ) -> None: ...
    def __len__(self) -> int: ...
    @property
    def alias(self) -> str: ...
    @property
    def columns(self) -> List[Any]: ...
    @property
    def dtypes(self) -> List[DuckDBPyType]: ...
    @property
    def description(self) -> List[Any]: ...
    @property
    def shape(self) -> tuple: ...
    @property
    def type(self) -> str: ...
    @property
    def types(self) -> List[DuckDBPyType]: ...

class Error(Exception): ...

class FatalException(Error): ...

class HTTPException(IOException):
    status_code: int
    body: str
    reason: str
    headers: Dict[str, str]

class IOException(OperationalError): ...

class IntegrityError(Error): ...

class InternalError(Error): ...

class InternalException(InternalError): ...

class InterruptException(Error): ...

class InvalidInputException(ProgrammingError): ...

class InvalidTypeException(ProgrammingError): ...

class NotImplementedException(NotSupportedError): ...

class NotSupportedError(Error): ...

class OperationalError(Error): ...

class OutOfMemoryException(OperationalError): ...

class OutOfRangeException(DataError): ...

class ParserException(ProgrammingError): ...

class PermissionException(Error): ...

class ProgrammingError(Error): ...

class SequenceException(Error): ...

class SerializationException(OperationalError): ...

class StandardException(Error): ...

class SyntaxException(ProgrammingError): ...

class TransactionException(OperationalError): ...

class TypeMismatchException(DataError): ...

class ValueOutOfRangeException(DataError): ...

class Warning(Exception): ...

class token_type:
    # stubgen override - these make mypy sad
    #__doc__: ClassVar[str] = ...  # read-only
    #__members__: ClassVar[dict] = ...  # read-only
    __entries: ClassVar[dict] = ...
    comment: ClassVar[token_type] = ...
    identifier: ClassVar[token_type] = ...
    keyword: ClassVar[token_type] = ...
    numeric_const: ClassVar[token_type] = ...
    operator: ClassVar[token_type] = ...
    string_const: ClassVar[token_type] = ...
    def __init__(self, value: int) -> None: ...
    def __eq__(self, other: object) -> bool: ...
    def __getstate__(self) -> int: ...
    def __hash__(self) -> int: ...
    # stubgen override - pybind only puts index in python >= 3.8: https://github.com/EricCousineau-TRI/pybind11/blob/54430436/include/pybind11/pybind11.h#L1789
    if sys.version_info >= (3, 7):
        def __index__(self) -> int: ...
    def __int__(self) -> int: ...
    def __ne__(self, other: object) -> bool: ...
    def __setstate__(self, state: int) -> None: ...
    @property
    def name(self) -> str: ...
    @property
    def value(self) -> int: ...
    @property
    # stubgen override - this gets removed by stubgen but it shouldn't
    def __members__(self) -> object: ...

def aggregate(df: pandas.DataFrame, aggr_expr: str, group_expr: str = ..., connection: DuckDBPyConnection = ...) -> DuckDBPyRelation: ...
def alias(df: pandas.DataFrame, alias: str, connection: DuckDBPyConnection = ...) -> DuckDBPyRelation: ...
def connect(database: str = ..., read_only: bool = ..., config: dict = ...) -> DuckDBPyConnection: ...
def distinct(df: pandas.DataFrame, connection: DuckDBPyConnection = ...) -> DuckDBPyRelation: ...
def filter(df: pandas.DataFrame, filter_expr: str, connection: DuckDBPyConnection = ...) -> DuckDBPyRelation: ...
def from_substrait_json(jsonm: str, connection: DuckDBPyConnection = ...) -> DuckDBPyRelation: ...
def limit(df: pandas.DataFrame, n: int, connection: DuckDBPyConnection = ...) -> DuckDBPyRelation: ...
def order(df: pandas.DataFrame, order_expr: str, connection: DuckDBPyConnection = ...) -> DuckDBPyRelation: ...
def project(df: pandas.DataFrame, project_expr: str, connection: DuckDBPyConnection = ...) -> DuckDBPyRelation: ...
def write_csv(df: pandas.DataFrame, file_name: str, connection: DuckDBPyConnection = ...) -> None: ...
def read_json(
    file_name: str,
    columns: Optional[Dict[str,str]] = None,
    sample_size: Optional[int] = None,
    maximum_depth: Optional[int] = None,
    format: Optional[str] = None,
    records: Optional[str] = None,
    connection: DuckDBPyConnection = ...
) -> DuckDBPyRelation: ...
def read_csv(
    path_or_buffer: Union[str, StringIO, TextIOBase],
    header: Optional[bool | int] = None,
    compression: Optional[str] = None,
    sep: Optional[str] = None,
    delimiter: Optional[str] = None,
    dtype: Optional[Dict[str, str] | List[str]] = None,
    na_values: Optional[str] = None,
    skiprows: Optional[int] = None,
    quotechar: Optional[str] = None,
    escapechar: Optional[str] = None,
    encoding: Optional[str] = None,
    parallel: Optional[bool] = None,
    date_format: Optional[str] = None,
    timestamp_format: Optional[str] = None,
    sample_size: Optional[int] = None,
    all_varchar: Optional[bool] = None,
    normalize_names: Optional[bool] = None,
    filename: Optional[bool] = None,
    connection: DuckDBPyConnection = ...
) -> DuckDBPyRelation: ...
def from_csv_auto(
    name: str,
    header: Optional[bool | int] = None,
    compression: Optional[str] = None,
    sep: Optional[str] = None,
    delimiter: Optional[str] = None,
    dtype: Optional[Dict[str, str] | List[str]] = None,
    na_values: Optional[str] = None,
    skiprows: Optional[int] = None,
    quotechar: Optional[str] = None,
    escapechar: Optional[str] = None,
    encoding: Optional[str] = None,
    parallel: Optional[bool] = None,
    date_format: Optional[str] = None,
    timestamp_format: Optional[str] = None,
    sample_size: Optional[int] = None,
    all_varchar: Optional[bool] = None,
    normalize_names: Optional[bool] = None,
    filename: Optional[bool] = None,
    null_padding: Optional[bool] = None,
    connection: DuckDBPyConnection = ...
) -> DuckDBPyRelation: ...

def append(table_name: str, df: pandas.DataFrame, connection: DuckDBPyConnection = ...) -> DuckDBPyConnection: ...
def arrow(rows_per_batch: int = ..., connection: DuckDBPyConnection = ...) -> pyarrow.lib.Table: ...
def begin(connection: DuckDBPyConnection = ...) -> DuckDBPyConnection: ...
def close(connection: DuckDBPyConnection = ...) -> None: ...
def commit(connection: DuckDBPyConnection = ...) -> DuckDBPyConnection: ...
def cursor(connection: DuckDBPyConnection = ...) -> DuckDBPyConnection: ...
def df(connection: DuckDBPyConnection = ...) -> pandas.DataFrame: ...
def description(connection: DuckDBPyConnection = ...) -> Optional[List[Any]]: ...
def rowcount(connection: DuckDBPyConnection = ...) -> int: ...
def duplicate(connection: DuckDBPyConnection = ...) -> DuckDBPyConnection: ...
def execute(query: str, parameters: object = ..., multiple_parameter_sets: bool = ..., connection: DuckDBPyConnection = ...) -> DuckDBPyConnection: ...
def executemany(query: str, parameters: object = ..., connection: DuckDBPyConnection = ...) -> DuckDBPyConnection: ...
def fetch_arrow_table(rows_per_batch: int = ..., connection: DuckDBPyConnection = ...) -> pyarrow.lib.Table: ...
def fetch_df(*args, connection: DuckDBPyConnection = ..., **kwargs) -> pandas.DataFrame: ...
def fetch_df_chunk(*args, connection: DuckDBPyConnection = ..., **kwargs) -> pandas.DataFrame: ...
def fetch_record_batch(rows_per_batch: int = ..., connection: DuckDBPyConnection = ...) -> pyarrow.lib.RecordBatchReader: ...
def fetchall(connection: DuckDBPyConnection = ...) -> List[Any]: ...
def fetchdf(*args, connection: DuckDBPyConnection = ..., **kwargs) -> pandas.DataFrame: ...
def fetchmany(size: int = ..., connection: DuckDBPyConnection = ...) -> List[Any]: ...
def fetchnumpy(connection: DuckDBPyConnection = ...) -> dict: ...
def fetchone(connection: DuckDBPyConnection = ...) -> Optional[tuple]: ...
def from_arrow(arrow_object: object, connection: DuckDBPyConnection = ...) -> DuckDBPyRelation: ...
def from_df(df: pandas.DataFrame = ..., connection: DuckDBPyConnection = ...) -> DuckDBPyRelation: ...
@overload
def read_parquet(file_glob: str, binary_as_string: bool = ..., *, file_row_number: bool = ..., filename: bool = ..., hive_partitioning: bool = ..., union_by_name: bool = ..., connection: DuckDBPyConnection = ...) -> DuckDBPyRelation: ...
@overload
def read_parquet(file_globs: List[str], binary_as_string: bool = ..., *, file_row_number: bool = ..., filename: bool = ..., hive_partitioning: bool = ..., union_by_name: bool = ..., connection: DuckDBPyConnection = ...) -> DuckDBPyRelation: ...
@overload
def from_parquet(file_glob: str, binary_as_string: bool = ..., *, file_row_number: bool = ..., filename: bool = ..., hive_partitioning: bool = ..., union_by_name: bool = ..., connection: DuckDBPyConnection = ...) -> DuckDBPyRelation: ...
@overload
def from_parquet(file_globs: List[str], binary_as_string: bool = ..., *, file_row_number: bool = ..., filename: bool = ..., hive_partitioning: bool = ..., union_by_name: bool = ..., connection: DuckDBPyConnection = ...) -> DuckDBPyRelation: ...
def from_substrait(proto: bytes, connection: DuckDBPyConnection = ...) -> DuckDBPyRelation: ...
def get_substrait(query: str, connection: DuckDBPyConnection = ...) -> DuckDBPyRelation: ...
def get_substrait_json(query: str, connection: DuckDBPyConnection = ...) -> DuckDBPyRelation: ...
def get_table_names(query: str, connection: DuckDBPyConnection = ...) -> Set[str]: ...
def install_extension(*args, connection: DuckDBPyConnection = ..., **kwargs) -> None: ...
def interrupt(connection: DuckDBPyConnection = ...) -> None: ...
def list_filesystems(connection: DuckDBPyConnection = ...) -> List[Any]: ...
def filesystem_is_registered(name: str, connection: DuckDBPyConnection = ...) -> bool: ...
def load_extension(extension: str, connection: DuckDBPyConnection = ...) -> None: ...
def pl(rows_per_batch: int = ..., connection: DuckDBPyConnection = ...) -> polars.DataFrame: ...
def torch(connection: DuckDBPyConnection = ...) -> dict: ...
def tf(self, connection: DuckDBPyConnection = ...) -> dict: ...
def register(view_name: str, python_object: object, connection: DuckDBPyConnection = ...) -> DuckDBPyConnection: ...
def remove_function(name: str, connection : DuckDBPyConnection = ...) -> DuckDBPyConnection: ...
def create_function(
    name: str,
    func: Callable,
    args: Optional[List[DuckDBPyType]],
    return_type: Optional[DuckDBPyType],
    vectorized: Optional[bool] = False,
    null_handling: Optional[FunctionNullHandling] = FunctionNullHandling.DEFAULT,
    exception_handling: Optional[PythonExceptionHandling] = PythonExceptionHandling.DEFAULT,
    side_effects: Optional[bool] = False,
    connection: DuckDBPyConnection = ...) -> DuckDBPyConnection: ...
def register_filesystem(filesystem: fsspec.AbstractFileSystem, connection: DuckDBPyConnection = ...) -> None: ...
def rollback(connection: DuckDBPyConnection = ...) -> DuckDBPyConnection: ...

def query(query: str, connection: DuckDBPyConnection = ..., **kwargs) -> DuckDBPyRelation: ...
def sql(query: str, connection: DuckDBPyConnection = ..., **kwargs) -> DuckDBPyRelation: ...
def from_query(query: str, connection: DuckDBPyConnection = ..., **kwargs) -> DuckDBPyRelation: ...

def table(table_name: str, connection: DuckDBPyConnection = ...) -> DuckDBPyRelation: ...
def table_function(name: str, parameters: object = ..., connection: DuckDBPyConnection = ...) -> DuckDBPyRelation: ...
def unregister(view_name: str, connection: DuckDBPyConnection = ...) -> DuckDBPyConnection: ...
def query_df(df: pandas.DataFrame, virtual_table_name: str, sql_query: str, connection: DuckDBPyConnection = ...) -> DuckDBPyRelation: ...
def unregister_filesystem(name: str, connection: DuckDBPyConnection = ...) -> None: ...
def tokenize(query: str) -> List[Any]: ...
def values(values: object, connection: DuckDBPyConnection = ...) -> DuckDBPyRelation: ...
def view(view_name: str, connection: DuckDBPyConnection = ...) -> DuckDBPyRelation: ...
def sqltype(type_str: str, connection: DuckDBPyConnection = ...) -> DuckDBPyType: ...
def dtype(type_str: str, connection: DuckDBPyConnection = ...) -> DuckDBPyType: ...
def type(type_str: str, connection: DuckDBPyConnection = ...) -> DuckDBPyType: ...
def struct_type(fields: Union[Dict[str, DuckDBPyType], List[str]], connection: DuckDBPyConnection = ...) -> DuckDBPyType: ...
def row_type(fields: Union[Dict[str, DuckDBPyType], List[str]], connection: DuckDBPyConnection = ...) -> DuckDBPyType: ...
def union_type(members: Union[Dict[str, DuckDBPyType], List[str]], connection: DuckDBPyConnection = ...) -> DuckDBPyType: ...
def string_type(collation: str = "", connection: DuckDBPyConnection = ...) -> DuckDBPyType: ...
def enum_type(name: str, type: DuckDBPyType, values: List[Any], connection: DuckDBPyConnection = ...) -> DuckDBPyType: ...
def decimal_type(width: int, scale: int, connection: DuckDBPyConnection = ...) -> DuckDBPyType: ...
def array_type(type: DuckDBPyType, connection: DuckDBPyConnection = ...) -> DuckDBPyType: ...
def list_type(type: DuckDBPyType, connection: DuckDBPyConnection = ...) -> DuckDBPyType: ...
def map_type(key: DuckDBPyType, value: DuckDBPyType, connection: DuckDBPyConnection = ...) -> DuckDBPyType: ...<|MERGE_RESOLUTION|>--- conflicted
+++ resolved
@@ -169,11 +169,7 @@
     def __lt__(self, expr: "Expression") -> "Expression": ...
     def __le__(self, expr: "Expression") -> "Expression": ...
 
-<<<<<<< HEAD
-    def show(self) -> None: ...
-=======
     def show(self, max_width: Optional[int] = None, max_rows: Optional[int] = None, max_col_width: Optional[int] = None, null_value: Optional[str] = None, render_mode: Optional[RenderMode] = None) -> None: ...
->>>>>>> 0a21b564
     def __repr__(self) -> str: ...
     def alias(self, alias: str) -> None: ...
     def when(self, condition: "Expression", value: "Expression") -> "Expression": ...
