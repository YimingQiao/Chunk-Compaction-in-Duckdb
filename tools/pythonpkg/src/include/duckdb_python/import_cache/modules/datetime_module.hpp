--- conflicted
+++ resolved
@@ -14,19 +14,10 @@
 namespace duckdb {
 
 struct DatetimeDatetimeCacheItem : public PythonImportCacheItem {
-<<<<<<< HEAD
-public:
-	static constexpr const char *Name = "datetime";
-
-public:
-	DatetimeDatetimeCacheItem(optional_ptr<PythonImportCacheItem> parent)
-	    : PythonImportCacheItem("datetime", parent), max("max", this), min("min", this) {
-=======
 
 public:
 	DatetimeDatetimeCacheItem(optional_ptr<PythonImportCacheItem> parent)
 	    : PythonImportCacheItem("datetime", parent), min("min", this), max("max", this) {
->>>>>>> b339dee0
 	}
 	~DatetimeDatetimeCacheItem() override {
 	}
@@ -36,11 +27,6 @@
 };
 
 struct DatetimeDateCacheItem : public PythonImportCacheItem {
-<<<<<<< HEAD
-public:
-	static constexpr const char *Name = "date";
-=======
->>>>>>> b339dee0
 
 public:
 	DatetimeDateCacheItem(optional_ptr<PythonImportCacheItem> parent)
@@ -60,13 +46,8 @@
 
 public:
 	DatetimeCacheItem()
-<<<<<<< HEAD
-	    : PythonImportCacheItem("datetime"), datetime(this), date(this), time("time", this),
-	      timedelta("timedelta", this) {
-=======
 	    : PythonImportCacheItem("datetime"), date(this), time("time", this), timedelta("timedelta", this),
 	      datetime(this) {
->>>>>>> b339dee0
 	}
 	~DatetimeCacheItem() override {
 	}
