//===----------------------------------------------------------------------===//
//                         DuckDB
//
// duckdb_python/filesystem_object.hpp
//
//
//===----------------------------------------------------------------------===//

#pragma once
#include "duckdb_python/pybind11/registered_py_object.hpp"
#include "duckdb_python/pyfilesystem.hpp"

namespace duckdb {

class FileSystemObject : public RegisteredObject {
public:
	explicit FileSystemObject(py::object fs, vector<string> filenames_p)
	    : RegisteredObject(std::move(fs)), filenames(std::move(filenames_p)) {
	}
	virtual ~FileSystemObject() {
		py::gil_scoped_acquire acquire;
		// Assert that the 'obj' is a filesystem
<<<<<<< HEAD
		D_ASSERT(py::isinstance(obj, DuckDBPyConnection::ImportCache()->duckdb.filesystem.ModifiedMemoryFileSystem()));
		obj.attr("delete")(filename);
=======
		D_ASSERT(
		    py::isinstance(obj, DuckDBPyConnection::ImportCache()->pyduckdb().filesystem.modified_memory_filesystem()));
		for (auto &file : filenames) {
			obj.attr("delete")(file);
		}
>>>>>>> bb361331
	}

	vector<string> filenames;
};

} // namespace duckdb<|MERGE_RESOLUTION|>--- conflicted
+++ resolved
@@ -20,16 +20,10 @@
 	virtual ~FileSystemObject() {
 		py::gil_scoped_acquire acquire;
 		// Assert that the 'obj' is a filesystem
-<<<<<<< HEAD
 		D_ASSERT(py::isinstance(obj, DuckDBPyConnection::ImportCache()->duckdb.filesystem.ModifiedMemoryFileSystem()));
-		obj.attr("delete")(filename);
-=======
-		D_ASSERT(
-		    py::isinstance(obj, DuckDBPyConnection::ImportCache()->pyduckdb().filesystem.modified_memory_filesystem()));
 		for (auto &file : filenames) {
 			obj.attr("delete")(file);
 		}
->>>>>>> bb361331
 	}
 
 	vector<string> filenames;
