#include "duckdb.hpp"
#include "duckdb_node.hpp"
#include "napi.h"

#include <algorithm>
#include <cassert>
#include <iostream>
#include <string>
#include <regex>

<<<<<<< HEAD
#include "duckdb/common/helper.hpp"
#include "duckdb/common/vector.hpp"

using duckdb::unique_ptr;
using duckdb::vector;
=======
using duckdb::unique_ptr;
>>>>>>> d84e329b

namespace node_duckdb {

Napi::FunctionReference Statement::constructor;

Napi::Object Statement::Init(Napi::Env env, Napi::Object exports) {
	Napi::HandleScope scope(env);

	Napi::Function t =
	    DefineClass(env, "Statement",
	                {InstanceMethod("run", &Statement::Run), InstanceMethod("all", &Statement::All),
	                 InstanceMethod("arrowIPCAll", &Statement::ArrowIPCAll), InstanceMethod("each", &Statement::Each),
	                 InstanceMethod("finalize", &Statement::Finish), InstanceMethod("stream", &Statement::Stream)});

	constructor = Napi::Persistent(t);
	constructor.SuppressDestruct();

	exports.Set("Statement", t);
	return exports;
}

static unique_ptr<duckdb::PreparedStatement> PrepareManyInternal(Statement &statement) {
	auto &connection = statement.connection_ref->connection;
	vector<unique_ptr<duckdb::SQLStatement>> statements;
	try {
		if (connection == nullptr) {
			throw duckdb::ConnectionException("Connection was never established or has been closed already");
		}

		// Prepare all statements
		statements = connection->ExtractStatements(statement.sql);
		if (statements.empty()) {
			throw duckdb::InvalidInputException("No statement to prepare!");
		}

		// if there are multiple statements, we directly execute the statements besides the last one
		// we only return the result of the last statement to the user, unless one of the previous statements fails
		for (idx_t i = 0; i + 1 < statements.size(); i++) {
			auto pending_query = connection->PendingQuery(std::move(statements[i]));
			auto res = pending_query->Execute();
			if (res->HasError()) {
				return duckdb::make_uniq<duckdb::PreparedStatement>(res->GetErrorObject());
			}
		}

		return connection->Prepare(std::move(statements.back()));
	} catch (const duckdb::Exception &ex) {
		return duckdb::make_uniq<duckdb::PreparedStatement>(duckdb::PreservedError(ex));
	} catch (std::exception &ex) {
		return duckdb::make_uniq<duckdb::PreparedStatement>(duckdb::PreservedError(ex));
	}
}

struct PrepareTask : public Task {
	PrepareTask(Statement &statement, Napi::Function callback) : Task(statement, callback) {
	}

	void DoWork() override {
		auto &statement = Get<Statement>();
		statement.statement = PrepareManyInternal(statement);
	}

	void Callback() override {
		auto &statement = Get<Statement>();
		auto env = statement.Env();
		Napi::HandleScope scope(env);

		auto cb = callback.Value();
		if (statement.statement->HasError()) {
			cb.MakeCallback(statement.Value(), {Utils::CreateError(env, statement.statement->error)});
			return;
		}
		cb.MakeCallback(statement.Value(), {env.Null(), statement.Value()});
	}
};

Statement::Statement(const Napi::CallbackInfo &info) : Napi::ObjectWrap<Statement>(info) {

	Napi::Env env = info.Env();
	int length = info.Length();

	if (length <= 0 || !Connection::HasInstance(info[0])) {
		Napi::TypeError::New(env, "Connection object expected").ThrowAsJavaScriptException();
		return;
	} else if (length <= 1 || !info[1].IsString()) {
		Napi::TypeError::New(env, "SQL query expected").ThrowAsJavaScriptException();
		return;
	}

	connection_ref = Napi::ObjectWrap<Connection>::Unwrap(info[0].As<Napi::Object>());
	connection_ref->Ref();

	sql = info[1].As<Napi::String>();

	Napi::Function callback;
	if (info.Length() > 1 && info[2].IsFunction()) {
		callback = info[2].As<Napi::Function>();
	}

	// TODO we can have parameters here as well. Forward if that is the case.
	Value().As<Napi::Object>().DefineProperty(
	    Napi::PropertyDescriptor::Value("sql", info[1].As<Napi::String>(), napi_default));
	connection_ref->database_ref->Schedule(env, duckdb::make_uniq<PrepareTask>(*this, callback));
}

Statement::~Statement() {
	connection_ref->Unref();
	connection_ref = nullptr;
}

static Napi::Value convert_col_val(Napi::Env &env, duckdb::Value dval, duckdb::LogicalTypeId id) {
	Napi::Value value;

	if (dval.IsNull()) {
		return env.Null();
	}

	// TODO templateroo here
	switch (id) {
	case duckdb::LogicalTypeId::BOOLEAN: {
		value = Napi::Boolean::New(env, duckdb::BooleanValue::Get(dval));
	} break;
	case duckdb::LogicalTypeId::TINYINT: {
		value = Napi::Number::New(env, duckdb::TinyIntValue::Get(dval));
	} break;
	case duckdb::LogicalTypeId::SMALLINT: {
		value = Napi::Number::New(env, duckdb::SmallIntValue::Get(dval));
	} break;
	case duckdb::LogicalTypeId::INTEGER: {
		value = Napi::Number::New(env, duckdb::IntegerValue::Get(dval));
	} break;
	case duckdb::LogicalTypeId::BIGINT: {
		value = Napi::Number::New(env, duckdb::BigIntValue::Get(dval));
	} break;
	case duckdb::LogicalTypeId::UTINYINT: {
		value = Napi::Number::New(env, duckdb::UTinyIntValue::Get(dval));
	} break;
	case duckdb::LogicalTypeId::USMALLINT: {
		value = Napi::Number::New(env, duckdb::USmallIntValue::Get(dval));
	} break;
	case duckdb::LogicalTypeId::UINTEGER: {
		value = Napi::Number::New(env, duckdb::UIntegerValue::Get(dval));
	} break;
	case duckdb::LogicalTypeId::UBIGINT: {
		value = Napi::Number::New(env, duckdb::UBigIntValue::Get(dval));
	} break;
	case duckdb::LogicalTypeId::FLOAT: {
		value = Napi::Number::New(env, duckdb::FloatValue::Get(dval));
	} break;
	case duckdb::LogicalTypeId::DOUBLE: {
		value = Napi::Number::New(env, duckdb::DoubleValue::Get(dval));
	} break;
	case duckdb::LogicalTypeId::HUGEINT: {
		value = Napi::Number::New(env, dval.GetValue<double>());
	} break;
	case duckdb::LogicalTypeId::DECIMAL: {
		value = Napi::Number::New(env, dval.GetValue<double>());
	} break;
	case duckdb::LogicalTypeId::INTERVAL: {
		auto interval = duckdb::IntervalValue::Get(dval);
		auto object_value = Napi::Object::New(env);
		object_value.Set("months", interval.months);
		object_value.Set("days", interval.days);
		object_value.Set("micros", interval.micros);
		value = object_value;
	} break;
#if (NAPI_VERSION > 4)
	case duckdb::LogicalTypeId::DATE: {
		const auto scale = duckdb::Interval::SECS_PER_DAY * duckdb::Interval::MSECS_PER_SEC;
		value = Napi::Date::New(env, double(dval.GetValue<int32_t>() * scale));
	} break;
	case duckdb::LogicalTypeId::TIMESTAMP:
	case duckdb::LogicalTypeId::TIMESTAMP_TZ: {
		value = Napi::Date::New(env, double(dval.GetValue<int64_t>() / duckdb::Interval::MICROS_PER_MSEC));
	} break;
#endif
	case duckdb::LogicalTypeId::VARCHAR: {
		value = Napi::String::New(env, duckdb::StringValue::Get(dval));
	} break;
	case duckdb::LogicalTypeId::BLOB: {
		auto &blob = duckdb::StringValue::Get(dval);
		value = Napi::Buffer<char>::Copy(env, blob.c_str(), blob.length());
	} break;
	case duckdb::LogicalTypeId::SQLNULL: {
		value = env.Null();
	} break;
	case duckdb::LogicalTypeId::LIST: {
		auto child_type = duckdb::ListType::GetChildType(dval.type());
		auto &child_values = duckdb::ListValue::GetChildren(dval);
		auto object_value = Napi::Array::New(env);
		for (duckdb::idx_t child_idx = 0; child_idx < child_values.size(); child_idx++) {
			auto child_value = child_values.at(child_idx);
			object_value.Set(child_idx, convert_col_val(env, child_value, child_type.id()));
		}
		value = object_value;
	} break;
	case duckdb::LogicalTypeId::STRUCT: {
		auto &child_types = duckdb::StructType::GetChildTypes(dval.type());
		auto &child_values = duckdb::StructValue::GetChildren(dval);
		auto object_value = Napi::Object::New(env);
		for (duckdb::idx_t child_idx = 0; child_idx < child_values.size(); child_idx++) {
			auto child_value = child_values.at(child_idx);
			auto child_type = child_types.at(child_idx);
			object_value.Set(child_type.first, convert_col_val(env, child_value, child_type.second.id()));
		}
		value = object_value;
	} break;
	default:
		value = Napi::String::New(env, dval.ToString());
	}

	return value;
}

static Napi::Value convert_chunk(Napi::Env &env, vector<std::string> names, duckdb::DataChunk &chunk) {
	Napi::EscapableHandleScope scope(env);
	vector<Napi::String> node_names;
	assert(names.size() == chunk.ColumnCount());
	node_names.reserve(names.size());
	for (auto &name : names) {
		node_names.push_back(Napi::String::New(env, name));
	}
	Napi::Array result(Napi::Array::New(env, chunk.size()));

	for (duckdb::idx_t row_idx = 0; row_idx < chunk.size(); row_idx++) {
		Napi::Object row_result = Napi::Object::New(env);

		for (duckdb::idx_t col_idx = 0; col_idx < chunk.ColumnCount(); col_idx++) {
			duckdb::Value dval = chunk.GetValue(col_idx, row_idx);
			row_result.Set(node_names[col_idx], convert_col_val(env, dval, chunk.data[col_idx].GetType().id()));
		}
		result.Set(row_idx, row_result);
	}

	return scope.Escape(result);
}

enum RunType { RUN, EACH, ALL, ARROW_ALL };

struct StatementParam {
	vector<duckdb::Value> params;
	Napi::Function callback;
	Napi::Function complete;
};

struct RunPreparedTask : public Task {
	RunPreparedTask(Statement &statement, unique_ptr<StatementParam> params, RunType run_type)
	    : Task(statement, params->callback), params(std::move(params)), run_type(run_type) {
	}

	void DoWork() override {
		auto &statement = Get<Statement>();
		// ignorant folk arrive here without caring about the prepare callback error
		if (!statement.statement || statement.statement->HasError()) {
			return;
		}

		result =
		    statement.statement->Execute(params->params, run_type != RunType::ALL && run_type != RunType::ARROW_ALL);
	}

	void Callback() override {
		auto &statement = Get<Statement>();
		Napi::Env env = statement.Env();
		Napi::HandleScope scope(env);

		auto cb = callback.Value();
		// if there was an error we need to say so
		if (!statement.statement) {
			cb.MakeCallback(statement.Value(), {Utils::CreateError(env, "statement was finalized")});
			return;
		}
		if (statement.statement->HasError()) {
			cb.MakeCallback(statement.Value(), {Utils::CreateError(env, statement.statement->GetErrorObject())});
			return;
		}
		if (result->HasError()) {
			cb.MakeCallback(statement.Value(), {Utils::CreateError(env, result->GetErrorObject())});
			return;
		}

		switch (run_type) {
		case RunType::RUN:
			cb.MakeCallback(statement.Value(), {env.Null()});
			break;
		case RunType::EACH: {
			duckdb::idx_t count = 0;
			while (true) {
				Napi::HandleScope scope(env);

				auto chunk = result->Fetch();
				if (!chunk || chunk->size() == 0) {
					break;
				}

				auto chunk_converted = convert_chunk(env, result->names, *chunk).ToObject();
				if (!chunk_converted.IsArray()) {
					// error was set before
					return;
				}
				for (duckdb::idx_t row_idx = 0; row_idx < chunk->size(); row_idx++) {
					cb.MakeCallback(statement.Value(), {env.Null(), chunk_converted.Get(row_idx)});
					count++;
				}
			}
			if (!params->complete.IsUndefined() && params->complete.IsFunction()) {
				params->complete.MakeCallback(statement.Value(), {env.Null(), Napi::Number::New(env, count)});
			}
			break;
		}
		case RunType::ALL: {
			auto materialized_result = (duckdb::MaterializedQueryResult *)result.get();
			Napi::Array result_arr(Napi::Array::New(env, materialized_result->RowCount()));

			duckdb::idx_t out_idx = 0;
			while (true) {
				auto chunk = result->Fetch();
				if (!chunk || chunk->size() == 0) {
					break;
				}
				// ToObject has to happen here otherwise the converted chunk gets garbage collected for some reason
				auto chunk_converted = convert_chunk(env, result->names, *chunk).ToObject();
				if (!chunk_converted.IsArray()) {
					// error was set before
					return;
				}
				for (duckdb::idx_t row_idx = 0; row_idx < chunk->size(); row_idx++) {
					result_arr.Set(out_idx++, chunk_converted.Get(row_idx));
				}
			}

			cb.MakeCallback(statement.Value(), {env.Null(), result_arr});
		} break;
		case RunType::ARROW_ALL: {
			auto materialized_result = (duckdb::MaterializedQueryResult *)result.get();
			// +1 is for null bytes at end of stream
			Napi::Array result_arr(Napi::Array::New(env, materialized_result->RowCount() + 1));

			auto deleter = [](Napi::Env, void *finalizeData, void *hint) {
				delete static_cast<std::shared_ptr<duckdb::QueryResult> *>(hint);
			};

			std::shared_ptr<duckdb::QueryResult> result_ptr = std::move(result);

			duckdb::idx_t out_idx = 1;
			while (true) {
				auto chunk = result_ptr->Fetch();

				if (!chunk || chunk->size() == 0) {
					break;
				}

				D_ASSERT(chunk->ColumnCount() == 2);
				D_ASSERT(chunk->data[0].GetType() == duckdb::LogicalType::BLOB);
				D_ASSERT(chunk->data[1].GetType() == duckdb::LogicalType::BOOLEAN);

				for (duckdb::idx_t row_idx = 0; row_idx < chunk->size(); row_idx++) {
					duckdb::string_t blob = ((duckdb::string_t *)(chunk->data[0].GetData()))[row_idx];
					bool is_header = chunk->data[1].GetData()[row_idx];

					// Create shared pointer to give (shared) ownership to ArrayBuffer, not that for these materialized
					// query results, the string data is owned by the QueryResult
					auto result_ref_ptr = new std::shared_ptr<duckdb::QueryResult>(result_ptr);

					auto array_buffer = Napi::ArrayBuffer::New(env, (void *)blob.GetDataUnsafe(), blob.GetSize(),
					                                           deleter, result_ref_ptr);

					auto typed_array = Napi::Uint8Array::New(env, blob.GetSize(), array_buffer, 0);

					// TODO we should handle this in duckdb probably
					if (is_header) {
						result_arr.Set((uint32_t)0, typed_array);
					} else {
						D_ASSERT(out_idx < materialized_result->RowCount());
						result_arr.Set(out_idx++, typed_array);
					}
				}
			}

			// TODO we should handle this in duckdb probably
			auto null_arr = Napi::Uint8Array::New(env, 4);
			memset(null_arr.Data(), '\0', 4);
			result_arr.Set(out_idx++, null_arr);

			// Confirm all rows are set
			D_ASSERT(out_idx == materialized_result->RowCount() + 1);

			cb.MakeCallback(statement.Value(), {env.Null(), result_arr});
		} break;
		}
	}
	unique_ptr<duckdb::QueryResult> result;
	unique_ptr<StatementParam> params;
	RunType run_type;
};

struct RunQueryTask : public Task {
	RunQueryTask(Statement &statement, unique_ptr<StatementParam> params, Napi::Promise::Deferred deferred)
	    : Task(statement), deferred(deferred), params(std::move(params)) {
	}

	void DoWork() override {
		auto &statement = Get<Statement>();
		if (!statement.statement || statement.statement->HasError()) {
			return;
		}

		result = statement.statement->Execute(params->params, true);
	}

	void DoCallback() override {
		auto &statement = Get<Statement>();
		Napi::Env env = statement.Env();
		Napi::HandleScope scope(env);

		if (!statement.statement) {
			deferred.Reject(Utils::CreateError(env, "statement was finalized"));
		} else if (statement.statement->HasError()) {
			deferred.Reject(Utils::CreateError(env, statement.statement->GetErrorObject()));
		} else if (result->HasError()) {
			deferred.Reject(Utils::CreateError(env, result->GetErrorObject()));
		} else {
			auto db = statement.connection_ref->database_ref->Value();
			auto query_result = QueryResult::constructor.New({db});
			auto unwrapped = Napi::ObjectWrap<QueryResult>::Unwrap(query_result);
			unwrapped->result = std::move(result);
			deferred.Resolve(query_result);
		}
	}

	Napi::Promise::Deferred deferred;
	unique_ptr<duckdb::QueryResult> result;
	unique_ptr<StatementParam> params;
};

unique_ptr<StatementParam> Statement::HandleArgs(const Napi::CallbackInfo &info) {
	size_t start_idx = ignore_first_param ? 1 : 0;
	auto params = duckdb::make_uniq<StatementParam>();

	for (auto i = start_idx; i < info.Length(); i++) {
		auto &p = info[i];
		if (p.IsFunction()) {
			if (!params->callback.IsUndefined()) { // we already saw a callback, so this is the finalizer
				params->complete = p.As<Napi::Function>();
			} else {
				params->callback = p.As<Napi::Function>();
			}
			continue;
		}
		if (p.IsUndefined()) {
			continue;
		}
		params->params.push_back(Utils::BindParameter(p));
	}
	return params;
}

Napi::Value Statement::All(const Napi::CallbackInfo &info) {
	connection_ref->database_ref->Schedule(info.Env(),
	                                       duckdb::make_uniq<RunPreparedTask>(*this, HandleArgs(info), RunType::ALL));
	return info.This();
}

Napi::Value Statement::ArrowIPCAll(const Napi::CallbackInfo &info) {
	connection_ref->database_ref->Schedule(
	    info.Env(), duckdb::make_uniq<RunPreparedTask>(*this, HandleArgs(info), RunType::ARROW_ALL));
	return info.This();
}

Napi::Value Statement::Run(const Napi::CallbackInfo &info) {
	connection_ref->database_ref->Schedule(info.Env(),
	                                       duckdb::make_uniq<RunPreparedTask>(*this, HandleArgs(info), RunType::RUN));
	return info.This();
}

Napi::Value Statement::Each(const Napi::CallbackInfo &info) {
	connection_ref->database_ref->Schedule(info.Env(),
	                                       duckdb::make_uniq<RunPreparedTask>(*this, HandleArgs(info), RunType::EACH));
	return info.This();
}

Napi::Value Statement::Stream(const Napi::CallbackInfo &info) {
	auto deferred = Napi::Promise::Deferred::New(info.Env());
	connection_ref->database_ref->Schedule(info.Env(),
	                                       duckdb::make_uniq<RunQueryTask>(*this, HandleArgs(info), deferred));
	return deferred.Promise();
}

struct FinishTask : public Task {
	FinishTask(Statement &statement, Napi::Function callback) : Task(statement, callback) {
	}

	void DoWork() override {
		// TODO why does this break stuff?
		// Get<Statement>().statement.reset();
	}
};

Napi::Value Statement::Finish(const Napi::CallbackInfo &info) {
	Napi::Env env = info.Env();
	Napi::HandleScope scope(env);

	Napi::Function callback;

	if (info.Length() > 0 && info[0].IsFunction()) {
		callback = info[0].As<Napi::Function>();
	}

	connection_ref->database_ref->Schedule(env, duckdb::make_uniq<FinishTask>(*this, callback));
	return env.Null();
}

Napi::FunctionReference QueryResult::constructor;

Napi::Object QueryResult::Init(Napi::Env env, Napi::Object exports) {
	Napi::HandleScope scope(env);

	Napi::Function t = DefineClass(env, "QueryResult",
	                               {InstanceMethod("nextChunk", &QueryResult::NextChunk),
	                                InstanceMethod("nextIpcBuffer", &QueryResult::NextIpcBuffer)});

	constructor = Napi::Persistent(t);
	constructor.SuppressDestruct();

	exports.Set("QueryResult", t);
	return exports;
}

QueryResult::QueryResult(const Napi::CallbackInfo &info) : Napi::ObjectWrap<QueryResult>(info) {
	database_ref = Napi::ObjectWrap<Database>::Unwrap(info[0].As<Napi::Object>());
	database_ref->Ref();
}

QueryResult::~QueryResult() {
	database_ref->Unref();
	database_ref = nullptr;
}

struct GetChunkTask : public Task {
	GetChunkTask(QueryResult &query_result, Napi::Promise::Deferred deferred) : Task(query_result), deferred(deferred) {
	}

	void DoWork() override {
		auto &query_result = Get<QueryResult>();
		chunk = query_result.result->Fetch();
	}

	void DoCallback() override {
		auto &query_result = Get<QueryResult>();
		Napi::Env env = query_result.Env();
		Napi::HandleScope scope(env);

		if (chunk == nullptr || chunk->size() == 0) {
			deferred.Resolve(env.Null());
			return;
		}

		auto chunk_converted = convert_chunk(env, query_result.result->names, *chunk).ToObject();
		if (!chunk_converted.IsArray()) {
			deferred.Reject(Utils::CreateError(env, "internal error: chunk is not array"));
		} else {
			deferred.Resolve(chunk_converted);
		}
	}

	Napi::Promise::Deferred deferred;
	unique_ptr<duckdb::DataChunk> chunk;
};

struct GetNextArrowIpcTask : public Task {
	GetNextArrowIpcTask(QueryResult &query_result, Napi::Promise::Deferred deferred)
	    : Task(query_result), deferred(deferred) {
	}

	void DoWork() override {
		auto &query_result = Get<QueryResult>();
		chunk = query_result.result->Fetch();
	}

	void DoCallback() override {
		auto &query_result = Get<QueryResult>();
		Napi::Env env = query_result.Env();
		Napi::HandleScope scope(env);

		if (chunk == nullptr || chunk->size() == 0) {
			deferred.Resolve(env.Null());
			return;
		}

		// Arrow IPC streams should be a single column of a single blob
		D_ASSERT(chunk->size() == 1 && chunk->ColumnCount() == 2);
		D_ASSERT(chunk->data[0].GetType() == duckdb::LogicalType::BLOB);

		duckdb::string_t blob = *(duckdb::string_t *)(chunk->data[0].GetData());

		// Transfer ownership and Construct ArrayBuffer
		auto data_chunk_ptr = new unique_ptr<duckdb::DataChunk>();
		*data_chunk_ptr = std::move(chunk);
		auto deleter = [](Napi::Env, void *finalizeData, void *hint) {
			delete static_cast<unique_ptr<duckdb::DataChunk> *>(hint);
		};
		auto array_buffer =
		    Napi::ArrayBuffer::New(env, (void *)blob.GetDataUnsafe(), blob.GetSize(), deleter, data_chunk_ptr);

		deferred.Resolve(array_buffer);
	}

	Napi::Promise::Deferred deferred;
	unique_ptr<duckdb::DataChunk> chunk;
};

Napi::Value QueryResult::NextChunk(const Napi::CallbackInfo &info) {
	auto env = info.Env();
	auto deferred = Napi::Promise::Deferred::New(env);
	database_ref->Schedule(env, duckdb::make_uniq<GetChunkTask>(*this, deferred));

	return deferred.Promise();
}

// Should only be called on an arrow ipc query
Napi::Value QueryResult::NextIpcBuffer(const Napi::CallbackInfo &info) {
	auto env = info.Env();
	auto deferred = Napi::Promise::Deferred::New(env);
	database_ref->Schedule(env, duckdb::make_uniq<GetNextArrowIpcTask>(*this, deferred));
	return deferred.Promise();
}

} // namespace node_duckdb<|MERGE_RESOLUTION|>--- conflicted
+++ resolved
@@ -8,15 +8,11 @@
 #include <string>
 #include <regex>
 
-<<<<<<< HEAD
 #include "duckdb/common/helper.hpp"
 #include "duckdb/common/vector.hpp"
 
 using duckdb::unique_ptr;
 using duckdb::vector;
-=======
-using duckdb::unique_ptr;
->>>>>>> d84e329b
 
 namespace node_duckdb {
 
