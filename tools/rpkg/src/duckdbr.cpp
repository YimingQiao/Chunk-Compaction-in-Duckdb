--- conflicted
+++ resolved
@@ -453,7 +453,7 @@
 		default:
 			UNPROTECT(1); // retlist
 			Rf_error("duckdb_execute_R: Unknown column type for execute: %s",
-						result->types[col_idx].ToString().c_str());
+			         result->types[col_idx].ToString().c_str());
 		}
 		SET_VECTOR_ELT(retlist, col_idx, varvalue);
 		UNPROTECT(1); /* varvalue */
@@ -474,20 +474,20 @@
 			SEXP dest = VECTOR_ELT(retlist, col_idx);
 			switch (result->types[col_idx].id()) {
 			case LogicalTypeId::BOOLEAN:
-				vector_to_r<int8_t, uint32_t>(chunk->data[col_idx], chunk->size(), LOGICAL_POINTER(dest),
-												dest_offset, NA_LOGICAL);
+				vector_to_r<int8_t, uint32_t>(chunk->data[col_idx], chunk->size(), LOGICAL_POINTER(dest), dest_offset,
+				                              NA_LOGICAL);
 				break;
 			case LogicalTypeId::TINYINT:
-				vector_to_r<int8_t, uint32_t>(chunk->data[col_idx], chunk->size(), INTEGER_POINTER(dest),
-												dest_offset, NA_INTEGER);
+				vector_to_r<int8_t, uint32_t>(chunk->data[col_idx], chunk->size(), INTEGER_POINTER(dest), dest_offset,
+				                              NA_INTEGER);
 				break;
 			case LogicalTypeId::SMALLINT:
-				vector_to_r<int16_t, uint32_t>(chunk->data[col_idx], chunk->size(), INTEGER_POINTER(dest),
-												dest_offset, NA_INTEGER);
+				vector_to_r<int16_t, uint32_t>(chunk->data[col_idx], chunk->size(), INTEGER_POINTER(dest), dest_offset,
+				                               NA_INTEGER);
 				break;
 			case LogicalTypeId::INTEGER:
-				vector_to_r<int32_t, uint32_t>(chunk->data[col_idx], chunk->size(), INTEGER_POINTER(dest),
-												dest_offset, NA_INTEGER);
+				vector_to_r<int32_t, uint32_t>(chunk->data[col_idx], chunk->size(), INTEGER_POINTER(dest), dest_offset,
+				                               NA_INTEGER);
 				break;
 			case LogicalTypeId::TIMESTAMP: {
 				auto &src_vec = chunk->data[col_idx];
@@ -495,8 +495,7 @@
 				auto &nullmask = FlatVector::Nullmask(src_vec);
 				double *dest_ptr = ((double *)NUMERIC_POINTER(dest)) + dest_offset;
 				for (size_t row_idx = 0; row_idx < chunk->size(); row_idx++) {
-					dest_ptr[row_idx] =
-						nullmask[row_idx] ? NA_REAL : (double)Timestamp::GetEpoch(src_data[row_idx]);
+					dest_ptr[row_idx] = nullmask[row_idx] ? NA_REAL : (double)Timestamp::GetEpoch(src_data[row_idx]);
 				}
 
 				// some dresssup for R
@@ -549,8 +548,8 @@
 				break;
 			}
 			case LogicalTypeId::BIGINT:
-				vector_to_r<int64_t, double>(chunk->data[col_idx], chunk->size(), NUMERIC_POINTER(dest),
-												dest_offset, NA_REAL);
+				vector_to_r<int64_t, double>(chunk->data[col_idx], chunk->size(), NUMERIC_POINTER(dest), dest_offset,
+				                             NA_REAL);
 				break;
 			case LogicalTypeId::HUGEINT: {
 				auto &src_vec = chunk->data[col_idx];
@@ -591,29 +590,12 @@
 			}
 			case LogicalTypeId::FLOAT:
 				vector_to_r<float, double>(chunk->data[col_idx], chunk->size(), NUMERIC_POINTER(dest), dest_offset,
-											NA_REAL);
-				break;
-
-<<<<<<< HEAD
-				case LogicalTypeId::DOUBLE:
-					vector_to_r<double, double>(chunk->data[col_idx], chunk->size(), NUMERIC_POINTER(dest), dest_offset,
-					                            NA_REAL);
-					break;
-				case LogicalTypeId::VARCHAR: {
-					auto src_ptr = FlatVector::GetData<string_t>(chunk->data[col_idx]);
-					auto &nullmask = FlatVector::Nullmask(chunk->data[col_idx]);
-					for (size_t row_idx = 0; row_idx < chunk->size(); row_idx++) {
-						if (nullmask[row_idx]) {
-							SET_STRING_ELT(dest, dest_offset + row_idx, NA_STRING);
-						} else {
-							SET_STRING_ELT(
-							    dest, dest_offset + row_idx,
-							    mkCharLenCE(src_ptr[row_idx].GetDataUnsafe(), src_ptr[row_idx].GetSize(), CE_UTF8));
-						}
-=======
+				                           NA_REAL);
+				break;
+
 			case LogicalTypeId::DOUBLE:
 				vector_to_r<double, double>(chunk->data[col_idx], chunk->size(), NUMERIC_POINTER(dest), dest_offset,
-											NA_REAL);
+				                            NA_REAL);
 				break;
 			case LogicalTypeId::VARCHAR: {
 				auto src_ptr = FlatVector::GetData<string_t>(chunk->data[col_idx]);
@@ -622,15 +604,16 @@
 					if (nullmask[row_idx]) {
 						SET_STRING_ELT(dest, dest_offset + row_idx, NA_STRING);
 					} else {
-						SET_STRING_ELT(dest, dest_offset + row_idx, mkCharCE(src_ptr[row_idx].GetData(), CE_UTF8));
->>>>>>> 2f775c5e
+						SET_STRING_ELT(
+						    dest, dest_offset + row_idx,
+						    mkCharLenCE(src_ptr[row_idx].GetDataUnsafe(), src_ptr[row_idx].GetSize(), CE_UTF8));
 					}
 				}
 				break;
 			}
 			default:
 				Rf_error("duckdb_execute_R: Unknown column type for convert: %s",
-							chunk->GetTypes()[col_idx].ToString().c_str());
+				         chunk->GetTypes()[col_idx].ToString().c_str());
 				break;
 			}
 		}
