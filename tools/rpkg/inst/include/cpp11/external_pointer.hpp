// cpp11 version: 0.4.2
// vendored on: 2022-01-10
#pragma once

#include <cstddef>     // for nullptr_t, NULL
#include <memory>      // for bad_weak_ptr
#include <type_traits> // for add_lvalue_reference

#include "cpp11/R.hpp"        // for SEXP, SEXPREC, TYPEOF, R_NilValue, R_C...
#include "cpp11/protect.hpp"  // for protect, safe, protect::function
#include "cpp11/r_bool.hpp"   // for r_bool
#include "cpp11/r_vector.hpp" // for type_error
#include "cpp11/sexp.hpp"     // for sexp

namespace cpp11 {

template <typename T>
void default_deleter(T *obj) {
	delete obj;
}

template <typename T, void Deleter(T *) = default_deleter<T>>
class external_pointer {
<<<<<<< HEAD
private:
	sexp data_ = R_NilValue;

	static SEXP valid_type(SEXP data) {
		if (data == nullptr) {
			throw type_error(EXTPTRSXP, NILSXP);
		}
		if (TYPEOF(data) != EXTPTRSXP) {
			throw type_error(EXTPTRSXP, TYPEOF(data));
		}

		return data;
	}

	static void r_deleter(SEXP p) {
		if (TYPEOF(p) != EXTPTRSXP)
			return;

		T *ptr = static_cast<T *>(R_ExternalPtrAddr(p));

		if (ptr == NULL) {
			return;
		}

		R_ClearExternalPtr(p);

		Deleter(ptr);
	}

public:
	using pointer = T *;

	external_pointer() noexcept {
	}
	external_pointer(std::nullptr_t) noexcept {
	}

	external_pointer(SEXP data) : data_(valid_type(data)) {
	}

	external_pointer(pointer p, bool use_deleter = true, bool finalize_on_exit = true)
	    : data_(safe[R_MakeExternalPtr]((void *)p, R_NilValue, R_NilValue)) {
		if (use_deleter) {
			R_RegisterCFinalizerEx(data_, r_deleter, static_cast<r_bool>(finalize_on_exit));
		}
	}

	external_pointer(const external_pointer &rhs) {
		data_ = safe[Rf_shallow_duplicate](rhs.data_);
	}

	external_pointer(external_pointer &&rhs) {
		reset(rhs.release());
	}

	external_pointer &operator=(external_pointer &&rhs) noexcept {
		reset(rhs.release());
	}

	external_pointer &operator=(std::nullptr_t) noexcept {
		reset();
	};

	operator SEXP() const noexcept {
		return data_;
	}

	pointer get() const noexcept {
		pointer addr = static_cast<T *>(R_ExternalPtrAddr(data_));
		if (addr == nullptr) {
			return nullptr;
		}
		return addr;
	}

	typename std::add_lvalue_reference<T>::type operator*() {
		pointer addr = get();
		if (addr == nullptr) {
			throw std::bad_weak_ptr();
		}
		return *get();
	}

	pointer operator->() const {
		pointer addr = get();
		if (addr == nullptr) {
			throw std::bad_weak_ptr();
		}
		return get();
	}

	pointer release() noexcept {
		if (get() == nullptr) {
			return nullptr;
		}
		pointer ptr = get();
		R_ClearExternalPtr(data_);

		return ptr;
	}

	void reset(pointer ptr = pointer()) {
		SEXP old_data = data_;
		data_ = safe[R_MakeExternalPtr]((void *)ptr, R_NilValue, R_NilValue);
		r_deleter(old_data);
	}

	void swap(external_pointer &other) noexcept {
		SEXP tmp = other.data_;
		other.data_ = data_;
		data_ = tmp;
	}

	operator bool() noexcept {
		return data_ != nullptr;
	}
=======
 private:
  sexp data_ = R_NilValue;

  static SEXP valid_type(SEXP data) {
    if (data == nullptr) {
      throw type_error(EXTPTRSXP, NILSXP);
    }
    if (TYPEOF(data) != EXTPTRSXP) {
      throw type_error(EXTPTRSXP, TYPEOF(data));
    }

    return data;
  }

  static void r_deleter(SEXP p) {
    if (TYPEOF(p) != EXTPTRSXP) return;

    T* ptr = static_cast<T*>(R_ExternalPtrAddr(p));

    if (ptr == NULL) {
      return;
    }

    R_ClearExternalPtr(p);

    Deleter(ptr);
  }

 public:
  using pointer = T*;

  external_pointer() noexcept {}
  external_pointer(std::nullptr_t) noexcept {}

  external_pointer(SEXP data) : data_(valid_type(data)) {}

  external_pointer(pointer p, bool use_deleter = true, bool finalize_on_exit = true, SEXP prot = R_NilValue)
      : data_(safe[R_MakeExternalPtr]((void*)p, R_NilValue, prot)) {
    if (use_deleter) {
      R_RegisterCFinalizerEx(data_, r_deleter, static_cast<r_bool>(finalize_on_exit));
    }
  }

  external_pointer(const external_pointer& rhs) {
    data_ = safe[Rf_shallow_duplicate](rhs.data_);
  }

  external_pointer(external_pointer&& rhs) {
    data_ = rhs.data_;
    rhs.data_ = R_NilValue;
  }

  external_pointer& operator=(external_pointer&& rhs) noexcept {
    data_ = rhs.data_;
    rhs.data_ = R_NilValue;
  }

  external_pointer& operator=(std::nullptr_t) noexcept { reset(); };

  operator SEXP() const noexcept { return data_; }

  pointer get() const noexcept {
    pointer addr = static_cast<T*>(R_ExternalPtrAddr(data_));
    if (addr == nullptr) {
      return nullptr;
    }
    return addr;
  }

  typename std::add_lvalue_reference<T>::type operator*() {
    pointer addr = get();
    if (addr == nullptr) {
      throw std::bad_weak_ptr();
    }
    return *get();
  }

  pointer operator->() const {
    pointer addr = get();
    if (addr == nullptr) {
      throw std::bad_weak_ptr();
    }
    return get();
  }

  pointer release() noexcept {
    if (get() == nullptr) {
      return nullptr;
    }
    pointer ptr = get();
    R_ClearExternalPtr(data_);

    return ptr;
  }

  void reset(pointer ptr = pointer()) {
    SEXP old_data = data_;
    data_ = safe[R_MakeExternalPtr]((void*)ptr, R_NilValue, R_NilValue);
    r_deleter(old_data);
  }

  void swap(external_pointer& other) noexcept {
    SEXP tmp = other.data_;
    other.data_ = data_;
    data_ = tmp;
  }

  operator bool() noexcept { return data_ != nullptr; }
>>>>>>> cef3bdcb
};

template <class T, void Deleter(T *)>
void swap(external_pointer<T, Deleter> &lhs, external_pointer<T, Deleter> &rhs) noexcept {
	lhs.swap(rhs);
}

template <class T, void Deleter(T *)>
bool operator==(const external_pointer<T, Deleter> &x, const external_pointer<T, Deleter> &y) {
	return x.data_ == y.data_;
}

template <class T, void Deleter(T *)>
bool operator!=(const external_pointer<T, Deleter> &x, const external_pointer<T, Deleter> &y) {
	return x.data_ != y.data_;
}

template <class T, void Deleter(T *)>
bool operator<(const external_pointer<T, Deleter> &x, const external_pointer<T, Deleter> &y) {
	return x.data_ < y.data_;
}

template <class T, void Deleter(T *)>
bool operator<=(const external_pointer<T, Deleter> &x, const external_pointer<T, Deleter> &y) {
	return x.data_ <= y.data_;
}

template <class T, void Deleter(T *)>
bool operator>(const external_pointer<T, Deleter> &x, const external_pointer<T, Deleter> &y) {
	return x.data_ > y.data_;
}

template <class T, void Deleter(T *)>
bool operator>=(const external_pointer<T, Deleter> &x, const external_pointer<T, Deleter> &y) {
	return x.data_ >= y.data_;
}

} // namespace cpp11<|MERGE_RESOLUTION|>--- conflicted
+++ resolved
@@ -21,7 +21,6 @@
 
 template <typename T, void Deleter(T *) = default_deleter<T>>
 class external_pointer {
-<<<<<<< HEAD
 private:
 	sexp data_ = R_NilValue;
 
@@ -62,24 +61,26 @@
 	external_pointer(SEXP data) : data_(valid_type(data)) {
 	}
 
-	external_pointer(pointer p, bool use_deleter = true, bool finalize_on_exit = true)
-	    : data_(safe[R_MakeExternalPtr]((void *)p, R_NilValue, R_NilValue)) {
-		if (use_deleter) {
-			R_RegisterCFinalizerEx(data_, r_deleter, static_cast<r_bool>(finalize_on_exit));
-		}
-	}
+  external_pointer(pointer p, bool use_deleter = true, bool finalize_on_exit = true, SEXP prot = R_NilValue)
+      : data_(safe[R_MakeExternalPtr]((void*)p, R_NilValue, prot)) {
+    if (use_deleter) {
+      R_RegisterCFinalizerEx(data_, r_deleter, static_cast<r_bool>(finalize_on_exit));
+    }
+  }
 
 	external_pointer(const external_pointer &rhs) {
 		data_ = safe[Rf_shallow_duplicate](rhs.data_);
 	}
 
-	external_pointer(external_pointer &&rhs) {
-		reset(rhs.release());
-	}
+  external_pointer(external_pointer&& rhs) {
+    data_ = rhs.data_;
+    rhs.data_ = R_NilValue;
+  }
 
-	external_pointer &operator=(external_pointer &&rhs) noexcept {
-		reset(rhs.release());
-	}
+  external_pointer& operator=(external_pointer&& rhs) noexcept {
+    data_ = rhs.data_;
+    rhs.data_ = R_NilValue;
+  }
 
 	external_pointer &operator=(std::nullptr_t) noexcept {
 		reset();
@@ -138,116 +139,6 @@
 	operator bool() noexcept {
 		return data_ != nullptr;
 	}
-=======
- private:
-  sexp data_ = R_NilValue;
-
-  static SEXP valid_type(SEXP data) {
-    if (data == nullptr) {
-      throw type_error(EXTPTRSXP, NILSXP);
-    }
-    if (TYPEOF(data) != EXTPTRSXP) {
-      throw type_error(EXTPTRSXP, TYPEOF(data));
-    }
-
-    return data;
-  }
-
-  static void r_deleter(SEXP p) {
-    if (TYPEOF(p) != EXTPTRSXP) return;
-
-    T* ptr = static_cast<T*>(R_ExternalPtrAddr(p));
-
-    if (ptr == NULL) {
-      return;
-    }
-
-    R_ClearExternalPtr(p);
-
-    Deleter(ptr);
-  }
-
- public:
-  using pointer = T*;
-
-  external_pointer() noexcept {}
-  external_pointer(std::nullptr_t) noexcept {}
-
-  external_pointer(SEXP data) : data_(valid_type(data)) {}
-
-  external_pointer(pointer p, bool use_deleter = true, bool finalize_on_exit = true, SEXP prot = R_NilValue)
-      : data_(safe[R_MakeExternalPtr]((void*)p, R_NilValue, prot)) {
-    if (use_deleter) {
-      R_RegisterCFinalizerEx(data_, r_deleter, static_cast<r_bool>(finalize_on_exit));
-    }
-  }
-
-  external_pointer(const external_pointer& rhs) {
-    data_ = safe[Rf_shallow_duplicate](rhs.data_);
-  }
-
-  external_pointer(external_pointer&& rhs) {
-    data_ = rhs.data_;
-    rhs.data_ = R_NilValue;
-  }
-
-  external_pointer& operator=(external_pointer&& rhs) noexcept {
-    data_ = rhs.data_;
-    rhs.data_ = R_NilValue;
-  }
-
-  external_pointer& operator=(std::nullptr_t) noexcept { reset(); };
-
-  operator SEXP() const noexcept { return data_; }
-
-  pointer get() const noexcept {
-    pointer addr = static_cast<T*>(R_ExternalPtrAddr(data_));
-    if (addr == nullptr) {
-      return nullptr;
-    }
-    return addr;
-  }
-
-  typename std::add_lvalue_reference<T>::type operator*() {
-    pointer addr = get();
-    if (addr == nullptr) {
-      throw std::bad_weak_ptr();
-    }
-    return *get();
-  }
-
-  pointer operator->() const {
-    pointer addr = get();
-    if (addr == nullptr) {
-      throw std::bad_weak_ptr();
-    }
-    return get();
-  }
-
-  pointer release() noexcept {
-    if (get() == nullptr) {
-      return nullptr;
-    }
-    pointer ptr = get();
-    R_ClearExternalPtr(data_);
-
-    return ptr;
-  }
-
-  void reset(pointer ptr = pointer()) {
-    SEXP old_data = data_;
-    data_ = safe[R_MakeExternalPtr]((void*)ptr, R_NilValue, R_NilValue);
-    r_deleter(old_data);
-  }
-
-  void swap(external_pointer& other) noexcept {
-    SEXP tmp = other.data_;
-    other.data_ = data_;
-    data_ = tmp;
-  }
-
-  operator bool() noexcept { return data_ != nullptr; }
->>>>>>> cef3bdcb
 };
 
 template <class T, void Deleter(T *)>
