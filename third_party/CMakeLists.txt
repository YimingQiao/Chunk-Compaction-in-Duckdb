--- conflicted
+++ resolved
@@ -12,11 +12,8 @@
   add_subdirectory(fastpforlib)
   add_subdirectory(mbedtls)
   add_subdirectory(fsst)
-<<<<<<< HEAD
   add_subdirectory(zstd)
-=======
   add_subdirectory(yyjson)
->>>>>>> d57a9443
 endif()
 
 if(NOT WIN32
