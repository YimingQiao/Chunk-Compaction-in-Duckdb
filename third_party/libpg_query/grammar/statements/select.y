--- conflicted
+++ resolved
@@ -268,11 +268,7 @@
 				{
 					$$ = makeSetOp(PG_SETOP_EXCEPT, $3, $1, $4);
 				}
-<<<<<<< HEAD
-			| PIVOT table_ref ON pivot_column_list USING func_application
-=======
 			| pivot_keyword table_ref ON pivot_column_list USING func_application
->>>>>>> 79f6a623
 				{
 					PGSelectStmt *res = makeNode(PGSelectStmt);
 					PGPivotStmt *n = makeNode(PGPivotStmt);
@@ -282,11 +278,7 @@
 					res->pivot = n;
 					$$ = (PGNode *)res;
 				}
-<<<<<<< HEAD
-			| PIVOT table_ref ON pivot_column_list USING func_application GROUP_P BY name_list_opt_comma_opt_bracket
-=======
 			| pivot_keyword table_ref ON pivot_column_list USING func_application GROUP_P BY name_list_opt_comma_opt_bracket
->>>>>>> 79f6a623
 				{
 					PGSelectStmt *res = makeNode(PGSelectStmt);
 					PGPivotStmt *n = makeNode(PGPivotStmt);
@@ -297,11 +289,7 @@
 					res->pivot = n;
 					$$ = (PGNode *)res;
 				}
-<<<<<<< HEAD
-			| UNPIVOT table_ref ON target_list_opt_comma INTO NAME_P name VALUE_P name
-=======
 			| unpivot_keyword table_ref ON target_list_opt_comma INTO NAME_P name VALUE_P name
->>>>>>> 79f6a623
 				{
 					PGSelectStmt *res = makeNode(PGSelectStmt);
 					PGPivotStmt *n = makeNode(PGPivotStmt);
@@ -315,11 +303,7 @@
 					res->pivot = n;
 					$$ = (PGNode *)res;
 				}
-<<<<<<< HEAD
-			| UNPIVOT table_ref ON target_list_opt_comma
-=======
 			| unpivot_keyword table_ref ON target_list_opt_comma
->>>>>>> 79f6a623
 				{
 					PGSelectStmt *res = makeNode(PGSelectStmt);
 					PGPivotStmt *n = makeNode(PGPivotStmt);
@@ -335,8 +319,6 @@
 				}
 		;
 
-<<<<<<< HEAD
-=======
 pivot_keyword:
 		PIVOT | PIVOT_WIDER
 	;
@@ -345,7 +327,6 @@
 		UNPIVOT | PIVOT_LONGER
 	;
 
->>>>>>> 79f6a623
 pivot_column_entry:
 			ColIdOrString
 			{
