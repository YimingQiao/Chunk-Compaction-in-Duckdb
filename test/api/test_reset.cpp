#include "catch.hpp"
#include "test_helpers.hpp"

#include <iostream>
#include <map>
#include <set>

using namespace duckdb;
using namespace std;

struct OptionValuePair {
	OptionValuePair() {
	}
	OptionValuePair(Value val) : input(val), output(val) {
	}
	OptionValuePair(Value input, Value output) : input(std::move(input)), output(std::move(output)) {
	}

	Value input;
	Value output;
};

struct OptionValueSet {
	OptionValueSet() {
	}
	OptionValueSet(Value val) {
		pairs.emplace_back(std::move(val));
	}
	OptionValueSet(Value input, Value output) {
		pairs.emplace_back(std::move(input), std::move(output));
	}
	OptionValueSet(duckdb::vector<std::string> pairs_p) {
		for (auto &pair : pairs_p) {
			pairs.emplace_back(pair);
		}
	}
	OptionValueSet(duckdb::vector<OptionValuePair> pairs_p) : pairs(std::move(pairs_p)) {
	}

	duckdb::vector<OptionValuePair> pairs;
};

void RequireValueEqual(ConfigurationOption *op, const Value &left, const Value &right, int line);
#define REQUIRE_VALUE_EQUAL(op, lhs, rhs) RequireValueEqual(op, lhs, rhs, __LINE__)

OptionValueSet &GetValueForOption(const string &name) {
	static unordered_map<string, OptionValueSet> value_map = {
	    {"threads", {Value::BIGINT(42), Value::BIGINT(42)}},
	    {"checkpoint_threshold", {"4.0 GiB"}},
	    {"debug_checkpoint_abort", {{"none", "before_truncate", "before_header", "after_free_list_write"}}},
	    {"default_collation", {"nocase"}},
	    {"default_order", {"desc"}},
	    {"default_null_order", {"nulls_first"}},
	    {"disabled_optimizers", {"extension"}},
	    {"debug_asof_iejoin", {Value(true)}},
	    {"debug_force_external", {Value(true)}},
	    {"debug_force_no_cross_product", {Value(true)}},
	    {"debug_force_external", {Value(true)}},
	    {"old_implicit_casting", {Value(true)}},
	    {"prefer_range_joins", {Value(true)}},
	    {"allow_persistent_secrets", {Value(false)}},
	    {"secret_directory", {"/tmp/some/path"}},
	    {"default_secret_storage", {"custom_storage"}},
	    {"custom_extension_repository", {"duckdb.org/no-extensions-here", "duckdb.org/no-extensions-here"}},
	    {"autoinstall_extension_repository", {"duckdb.org/no-extensions-here", "duckdb.org/no-extensions-here"}},
#ifdef DUCKDB_EXTENSION_AUTOLOAD_DEFAULT
	    {"autoload_known_extensions", {!DUCKDB_EXTENSION_AUTOLOAD_DEFAULT}},
#else
	    {"autoload_known_extensions", {true}},
#endif
#ifdef DUCKDB_EXTENSION_AUTOINSTALL_DEFAULT
	    {"autoinstall_known_extensions", {!DUCKDB_EXTENSION_AUTOINSTALL_DEFAULT}},
#else
	    {"autoinstall_known_extensions", {true}},
#endif
	    {"enable_fsst_vectors", {true}},
	    {"enable_object_cache", {true}},
	    {"enable_profiling", {"json"}},
	    {"enable_progress_bar", {true}},
	    {"errors_as_json", {true}},
	    {"explain_output", {{"all", "optimized_only", "physical_only"}}},
	    {"file_search_path", {"test"}},
	    {"force_compression", {"uncompressed", "Uncompressed"}},
	    {"home_directory", {"test"}},
	    {"allow_extensions_metadata_mismatch", {"true"}},
	    {"integer_division", {true}},
	    {"extension_directory", {"test"}},
	    {"immediate_transaction_mode", {true}},
	    {"max_expression_depth", {50}},
	    {"max_memory", {"4.0 GiB"}},
	    {"max_temp_directory_size", {"10.0 GiB"}},
	    {"memory_limit", {"4.0 GiB"}},
	    {"ordered_aggregate_threshold", {Value::UBIGINT(idx_t(1) << 12)}},
	    {"null_order", {"nulls_first"}},
	    {"perfect_ht_threshold", {0}},
	    {"pivot_filter_threshold", {999}},
	    {"pivot_limit", {999}},
	    {"partitioned_write_flush_threshold", {123}},
	    {"preserve_identifier_case", {false}},
	    {"preserve_insertion_order", {false}},
	    {"profile_output", {"test"}},
	    {"profiling_mode", {"detailed"}},
	    {"enable_progress_bar_print", {false}},
	    {"progress_bar_time", {0}},
	    {"temp_directory", {"tmp"}},
	    {"wal_autocheckpoint", {"4.0 GiB"}},
	    {"worker_threads", {42}},
	    {"enable_http_metadata_cache", {true}},
	    {"force_bitpacking_mode", {"constant"}},
	    {"arrow_large_buffer_size", {true}},
	    {"arrow_output_list_view", {true}},
<<<<<<< HEAD
	    {"produce_arrow_string_view", {true}},
	    {"allocator_flush_threshold", {"4.0 GiB"}},
	    {"allocator_background_threads", {true}}};
=======
	    {"enable_http_logging", {true}},
	    {"http_logging_output", {"my_cool_outputfile"}},
	    {"produce_arrow_string_view", {true}}
	};
>>>>>>> 7d21154e
	// Every option that's not excluded has to be part of this map
	if (!value_map.count(name)) {
		REQUIRE(name == "MISSING_FROM_MAP");
	}
	return value_map[name];
}

bool OptionIsExcludedFromTest(const string &name) {
	static unordered_set<string> excluded_options = {
	    "access_mode",
	    "schema",
	    "search_path",
	    "debug_window_mode",
	    "experimental_parallel_csv",
	    "lock_configuration",        // cant change this while db is running
	    "disabled_filesystems",      // cant change this while db is running
	    "enable_external_access",    // cant change this while db is running
	    "allow_unsigned_extensions", // cant change this while db is running
	    "allow_unredacted_secrets",  // cant change this while db is running
	    "log_query_path",
	    "password",
	    "username",
	    "user",
	    "external_threads", // tested in test_threads.cpp
	    "profiling_output", // just an alias
	    "duckdb_api",
	    "custom_user_agent",
	    "default_block_size"};
	return excluded_options.count(name) == 1;
}

bool ValueEqual(const Value &left, const Value &right) {
	return Value::NotDistinctFrom(left, right);
}

void RequireValueEqual(const ConfigurationOption &op, const Value &left, const Value &right, int line) {
	if (ValueEqual(left, right)) {
		return;
	}
	auto error = StringUtil::Format("\nLINE[%d] (Option:%s) | Expected left:'%s' and right:'%s' to be equal", line,
	                                op.name, left.ToString(), right.ToString());
	cerr << error << endl;
	REQUIRE(false);
}

//! New options should be added to the value_map in GetValueForOption
//! Or added to the 'excluded_options' in OptionIsExcludedFromTest
TEST_CASE("Test RESET statement for ClientConfig options", "[api]") {
	// Create a connection
	DuckDB db(nullptr);
	Connection con(db);
	con.Query("BEGIN TRANSACTION");
	con.Query("PRAGMA disable_profiling");

	auto &config = DBConfig::GetConfig(*db.instance);
	// Get all configuration options
	auto options = config.GetOptions();

	// Test RESET for every option
	for (auto &option : options) {
		if (OptionIsExcludedFromTest(option.name)) {
			continue;
		}

		auto op = config.GetOptionByName(option.name);
		REQUIRE(op);

		// Get the current value of the option
		auto original_value = op->get_setting(*con.context);

		auto &value_set = GetValueForOption(option.name);
		// verify that at least one value is different
		bool any_different = false;
		string options;
		for (auto &value_pair : value_set.pairs) {
			if (!ValueEqual(original_value, value_pair.output)) {
				any_different = true;
			} else {
				if (!options.empty()) {
					options += ", ";
				}
				options += value_pair.output.ToString();
			}
		}
		if (!any_different) {
			auto error = StringUtil::Format(
			    "\n(Option:%s) | Expected original value '%s' and provided option '%s' to be different", op->name,
			    original_value.ToString(), options);
			cerr << error << endl;
			REQUIRE(false);
		}
		for (auto &value_pair : value_set.pairs) {
			// Get the new value for the option
			auto input = value_pair.input.DefaultCastAs(op->parameter_type);
			// Set the new option
			if (op->set_local) {
				op->set_local(*con.context, input);
			} else {
				op->set_global(db.instance.get(), config, input);
			}
			// Get the value of the option again
			auto changed_value = op->get_setting(*con.context);
			REQUIRE_VALUE_EQUAL(*op, changed_value, value_pair.output);

			if (op->reset_local) {
				op->reset_local(*con.context);
			} else {
				op->reset_global(db.instance.get(), config);
			}

			// Get the reset value of the option
			auto reset_value = op->get_setting(*con.context);
			REQUIRE_VALUE_EQUAL(*op, reset_value, original_value);
		}
	}
}<|MERGE_RESOLUTION|>--- conflicted
+++ resolved
@@ -109,16 +109,11 @@
 	    {"force_bitpacking_mode", {"constant"}},
 	    {"arrow_large_buffer_size", {true}},
 	    {"arrow_output_list_view", {true}},
-<<<<<<< HEAD
 	    {"produce_arrow_string_view", {true}},
+	    {"enable_http_logging", {true}},
+	    {"http_logging_output", {"my_cool_outputfile"}},
 	    {"allocator_flush_threshold", {"4.0 GiB"}},
 	    {"allocator_background_threads", {true}}};
-=======
-	    {"enable_http_logging", {true}},
-	    {"http_logging_output", {"my_cool_outputfile"}},
-	    {"produce_arrow_string_view", {true}}
-	};
->>>>>>> 7d21154e
 	// Every option that's not excluded has to be part of this map
 	if (!value_map.count(name)) {
 		REQUIRE(name == "MISSING_FROM_MAP");
