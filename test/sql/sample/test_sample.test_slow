--- conflicted
+++ resolved
@@ -217,19 +217,10 @@
 query I
 select i from integers using sample (1 rows) repeatable (0);
 ----
-<<<<<<< HEAD
-180
-=======
 79
->>>>>>> 8358d81c
 
 query I
 select i from integers using sample reservoir(1%) repeatable (0) order by i;
 ----
-<<<<<<< HEAD
-80
-153
-=======
 87
-164
->>>>>>> 8358d81c
+164